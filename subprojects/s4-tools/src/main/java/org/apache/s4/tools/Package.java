--- conflicted
+++ resolved
@@ -40,12 +40,8 @@
             // prepare gradle -P parameters, including passed gradle opts
             params.add("appClass=" + packageArgs.appClass);
             params.add("appName=" + packageArgs.appName.get(0));
-<<<<<<< HEAD
-            ExecGradle.exec(packageArgs.gradleBuildFile, "installS4R", params.toArray(new String[] {}),
+            ExecGradle.exec(packageArgs.gradleBuildFile, "s4r", params.toArray(new String[] {}),
                     packageArgs.debug);
-=======
-            ExecGradle.exec(packageArgs.gradleBuildFile, "s4r", params.toArray(new String[] {}));
->>>>>>> a638839b
 
             // Explicitly shutdown the JVM since Gradle leaves non-daemon threads running that delay the termination
             System.exit(0);
