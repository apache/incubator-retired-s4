/**
 * Licensed to the Apache Software Foundation (ASF) under one
 * or more contributor license agreements.  See the NOTICE file
 * distributed with this work for additional information
 * regarding copyright ownership.  The ASF licenses this file
 * to you under the Apache License, Version 2.0 (the
 * "License"); you may not use this file except in compliance
 * with the License.  You may obtain a copy of the License at
 *
 *     http://www.apache.org/licenses/LICENSE-2.0
 *
 * Unless required by applicable law or agreed to in writing, software
 * distributed under the License is distributed on an "AS IS" BASIS,
 * WITHOUT WARRANTIES OR CONDITIONS OF ANY KIND, either express or implied.
 * See the License for the specific language governing permissions and
 * limitations under the License.
 */

package org.apache.s4.tools;

import java.io.File;
import java.net.URI;
import java.util.ArrayList;
import java.util.Arrays;
import java.util.List;
import java.util.Map;
import java.util.regex.Matcher;
import java.util.regex.Pattern;

import org.I0Itec.zkclient.ZkClient;
import org.apache.s4.comm.topology.ZNRecordSerializer;
import org.apache.s4.core.util.AppConfig;
import org.apache.s4.deploy.DeploymentUtils;
import org.gradle.tooling.BuildLauncher;
import org.gradle.tooling.GradleConnector;
import org.gradle.tooling.ProgressListener;
import org.gradle.tooling.ProjectConnection;
import org.slf4j.LoggerFactory;

import com.beust.jcommander.IStringConverter;
import com.beust.jcommander.Parameter;
import com.beust.jcommander.Parameters;
import com.beust.jcommander.converters.FileConverter;
import com.beust.jcommander.internal.Maps;
import com.google.common.base.Strings;
import com.google.common.io.ByteStreams;
import com.google.common.io.Files;

public class Deploy extends S4ArgsBase {

    private static File tmpAppsDir;
    static org.slf4j.Logger logger = LoggerFactory.getLogger(Deploy.class);

    /**
     * @param args
     */
    public static void main(String[] args) {

        DeployAppArgs deployArgs = new DeployAppArgs();

        Tools.parseArgs(deployArgs, args);

        try {
            ZkClient zkClient = new ZkClient(deployArgs.zkConnectionString, deployArgs.timeout);
            zkClient.setZkSerializer(new ZNRecordSerializer());

            tmpAppsDir = Files.createTempDir();

            if (!Strings.isNullOrEmpty(deployArgs.s4rPath) && !Strings.isNullOrEmpty(deployArgs.generatedS4R)) {
                logger.error("-s4r and -generatedS4R options are mutually exclusive");
                System.exit(1);
            }

<<<<<<< HEAD
            URI s4rURI;

            if (deployArgs.s4rPath != null) {
                s4rURI = new URI(deployArgs.s4rPath);
                // if (!s4rToDeploy.exists()) {
                // logger.error("Specified S4R file does not exist in {}", s4rToDeploy.getAbsolutePath());
                // System.exit(1);
                // } else {
                logger.info(
                        "Using specified S4R [{}], the S4R archive will not be built from source (and corresponding parameters are ignored)",
                        s4rURI.toString());
            } else {
=======
            File s4rToDeploy = null;

            if (deployArgs.s4rPath != null) {
                // 1. if there is an application archive, we use it
                s4rToDeploy = new File(deployArgs.s4rPath);
                if (!s4rToDeploy.exists()) {
                    logger.error("Specified S4R file does not exist in {}", s4rToDeploy.getAbsolutePath());
                    System.exit(1);
                } else {
                    logger.info(
                            "Using specified S4R [{}], the S4R archive will not be built from source (and corresponding parameters are ignored)",
                            s4rToDeploy.getAbsolutePath());
                }
            } else if (deployArgs.gradleBuildFile != null) {

                // 2. otherwise if there is a build file, we create the S4R archive from that

>>>>>>> 1aa1e775
                List<String> params = new ArrayList<String>();
                // prepare gradle -P parameters, including passed gradle opts
                params.addAll(deployArgs.gradleOpts);
                params.add("appClass=" + deployArgs.appClass);
                params.add("appsDir=" + tmpAppsDir.getAbsolutePath());
                params.add("appName=" + deployArgs.appName);
                ExecGradle.exec(deployArgs.gradleBuildFile, "installS4R", params.toArray(new String[] {}));
                File tmpS4R = new File(tmpAppsDir.getAbsolutePath() + "/" + deployArgs.appName + ".s4r");
                if (!Strings.isNullOrEmpty(deployArgs.generatedS4R)) {
                    logger.info("Copying generated S4R to [{}]", deployArgs.generatedS4R);
                    s4rURI = new URI(deployArgs.generatedS4R);
                    if (!(ByteStreams.copy(Files.newInputStreamSupplier(tmpS4R),
                            Files.newOutputStreamSupplier(new File(s4rURI))) > 0)) {
                        logger.error("Cannot copy generated s4r from {} to {}", tmpS4R.getAbsolutePath(),
                                s4rURI.toString());
                        System.exit(1);
                    }
                } else {
                    s4rURI = tmpS4R.toURI();
                }
            } else {
                if (!Strings.isNullOrEmpty(deployArgs.appClass)) {
                    // 3. otherwise if there is at least an app class specified (e.g. for running "s4 adapter"), we use
                    // it and won't use an S4R
                    logger.info("No S4R path specified, nor build file specified: this assumes the app is in the classpath");
                } else {
                    logger.error("You must specify an S4R file, a build file to create an S4R from, or an appClass that will be in the classpath");
                    System.exit(1);
                }

<<<<<<< HEAD
            ZNRecord record = new ZNRecord(String.valueOf(System.currentTimeMillis()));
            record.putSimpleField(DistributedDeploymentManager.S4R_URI, s4rURI.toString());
            record.putSimpleField("name", deployArgs.appName);
            String deployedAppPath = "/s4/clusters/" + deployArgs.clusterName + "/app/s4App";
            if (zkClient.exists(deployedAppPath)) {
                ZNRecord readData = zkClient.readData(deployedAppPath);
                logger.error("Cannot deploy app [{}], because app [{}] is already deployed", deployArgs.appName,
                        readData.getSimpleField("name"));
                System.exit(1);
            }

            zkClient.create("/s4/clusters/" + deployArgs.clusterName + "/app/s4App", record, CreateMode.PERSISTENT);
            logger.info(
                    "uploaded application [{}] to cluster [{}], using zookeeper znode [{}], and s4r file [{}]",
                    new String[] { deployArgs.appName, deployArgs.clusterName,
                            "/s4/clusters/" + deployArgs.clusterName + "/app/" + deployArgs.appName, s4rURI.toString() });

=======
            }

            DeploymentUtils.initAppConfig(
                    new AppConfig.Builder().appName(deployArgs.appName)
                            .appURI(s4rToDeploy != null ? s4rToDeploy.toURI().toString() : null)
                            .appClassName(deployArgs.appClass).customModulesNames(deployArgs.modulesClassesNames)
                            .customModulesURIs(deployArgs.modulesURIs)
                            .namedParameters(convertListArgsToMap(deployArgs.extraNamedParameters)).build(),
                    deployArgs.clusterName, false, deployArgs.zkConnectionString);
>>>>>>> 1aa1e775
            // Explicitly shutdown the JVM since Gradle leaves non-daemon threads running that delay the termination
            if (!deployArgs.testMode) {
                System.exit(0);
            }
        } catch (Exception e) {
            LoggerFactory.getLogger(Deploy.class).error("Cannot deploy app", e);
        }

    }

    private static Map<String, String> convertListArgsToMap(List<String> args) {
        Map<String, String> result = Maps.newHashMap();
        for (String arg : args) {
            String[] split = arg.split("[=]");
            if (!(split.length == 2)) {
                throw new RuntimeException("Invalid args: " + Arrays.toString(args.toArray(new String[] {})));
            }
            result.put(split[0], split[1]);
        }
        return result;
    }

    @Parameters(commandNames = "s4 deploy", commandDescription = "Package and deploy application to S4 cluster", separators = "=")
    static class DeployAppArgs extends S4ArgsBase {

        @Parameter(names = { "-b", "-buildFile" }, description = "Full path to gradle build file for the S4 application", required = false, converter = FileConverter.class, validateWith = FileExistsValidator.class)
        File gradleBuildFile;

        @Parameter(names = "-s4r", description = "Path to existing s4r file", required = false)
        String s4rPath;

        @Parameter(names = { "-generatedS4R", "-g" }, description = "Location of generated s4r (incompatible with -s4r option). By default, s4r is generated in a temporary directory on the local file system. In a distributed environment, you probably want to specify a location accessible through a distributed file system like NFS. That's the purpose of this option.", required = false)
        String generatedS4R;

        @Parameter(names = { "-a", "-appClass" }, description = "Full class name of the application class (extending App or AdapterApp)", required = false)
        String appClass = "";

        @Parameter(names = "-appName", description = "Name of S4 application.", required = true)
        String appName;

        @Parameter(names = { "-c", "-cluster" }, description = "Logical name of the S4 cluster", required = true)
        String clusterName;

        @Parameter(names = "-zk", description = "ZooKeeper connection string")
        String zkConnectionString = "localhost:2181";

        @Parameter(names = "-timeout", description = "Connection timeout to Zookeeper, in ms")
        int timeout = 10000;

<<<<<<< HEAD
        @Parameter(names = "-testMode", description = "Special mode for regression testing", hidden = true)
        boolean testMode = false;

=======
        @Parameter(names = { "-modulesURIs", "-mu" }, description = "URIs for fetching code of custom modules")
        List<String> modulesURIs = new ArrayList<String>();

        @Parameter(names = { "-modulesClasses", "-emc", "-mc" }, description = "Fully qualified class names of custom modules")
        List<String> modulesClassesNames = new ArrayList<String>();

        @Parameter(names = { "-namedStringParameters", "-p" }, description = "Comma-separated list of inline configuration parameters, taking precedence over homonymous configuration parameters from configuration files. Syntax: '-p=name1=value1,name2=value2 '", hidden = false, converter = InlineConfigParameterConverter.class)
        List<String> extraNamedParameters = new ArrayList<String>();

    }

    /**
     * Parameters parsing utility.
     * 
     */
    public static class InlineConfigParameterConverter implements IStringConverter<String> {

        @Override
        public String convert(String arg) {
            Pattern parameterPattern = Pattern.compile("(\\S+=\\S+)");
            logger.info("processing inline configuration parameter {}", arg);
            Matcher parameterMatcher = parameterPattern.matcher(arg);
            if (!parameterMatcher.find()) {
                throw new IllegalArgumentException("Cannot understand parameter " + arg);
            }
            return parameterMatcher.group(1);
        }
>>>>>>> 1aa1e775
    }

    static class ExecGradle {

        public static void exec(File buildFile, String taskName, String[] params) throws Exception {

            ProjectConnection connection = GradleConnector.newConnector()
                    .forProjectDirectory(buildFile.getParentFile()).connect();

            try {
                BuildLauncher build = connection.newBuild();

                // select tasks to run:
                build.forTasks(taskName);

                List<String> buildArgs = new ArrayList<String>();
                // buildArgs.add("-b");
                // buildArgs.add(buildFilePath);
                buildArgs.add("-stacktrace");
                buildArgs.add("-info");
                if (params.length > 0) {
                    for (int i = 0; i < params.length; i++) {
                        buildArgs.add("-P" + params[i]);
                    }
                }

                logger.info(Arrays.toString(buildArgs.toArray()));

                build.withArguments(buildArgs.toArray(new String[] {}));

                // if you want to listen to the progress events:
                ProgressListener listener = null; // use your implementation
                // build.addProgressListener(listener);

                // kick the build off:
                build.run();
            } finally {
                connection.close();
            }
        }

    }

}<|MERGE_RESOLUTION|>--- conflicted
+++ resolved
@@ -71,38 +71,21 @@
                 System.exit(1);
             }
 
-<<<<<<< HEAD
-            URI s4rURI;
+            URI s4rURI = null;
 
             if (deployArgs.s4rPath != null) {
                 s4rURI = new URI(deployArgs.s4rPath);
-                // if (!s4rToDeploy.exists()) {
-                // logger.error("Specified S4R file does not exist in {}", s4rToDeploy.getAbsolutePath());
-                // System.exit(1);
-                // } else {
+                if (Strings.isNullOrEmpty(s4rURI.getScheme())) {
+                    // default is file
+                    s4rURI = new File(deployArgs.s4rPath).toURI();
+                }
                 logger.info(
                         "Using specified S4R [{}], the S4R archive will not be built from source (and corresponding parameters are ignored)",
                         s4rURI.toString());
-            } else {
-=======
-            File s4rToDeploy = null;
-
-            if (deployArgs.s4rPath != null) {
-                // 1. if there is an application archive, we use it
-                s4rToDeploy = new File(deployArgs.s4rPath);
-                if (!s4rToDeploy.exists()) {
-                    logger.error("Specified S4R file does not exist in {}", s4rToDeploy.getAbsolutePath());
-                    System.exit(1);
-                } else {
-                    logger.info(
-                            "Using specified S4R [{}], the S4R archive will not be built from source (and corresponding parameters are ignored)",
-                            s4rToDeploy.getAbsolutePath());
-                }
             } else if (deployArgs.gradleBuildFile != null) {
 
                 // 2. otherwise if there is a build file, we create the S4R archive from that
 
->>>>>>> 1aa1e775
                 List<String> params = new ArrayList<String>();
                 // prepare gradle -P parameters, including passed gradle opts
                 params.addAll(deployArgs.gradleOpts);
@@ -133,35 +116,15 @@
                     System.exit(1);
                 }
 
-<<<<<<< HEAD
-            ZNRecord record = new ZNRecord(String.valueOf(System.currentTimeMillis()));
-            record.putSimpleField(DistributedDeploymentManager.S4R_URI, s4rURI.toString());
-            record.putSimpleField("name", deployArgs.appName);
-            String deployedAppPath = "/s4/clusters/" + deployArgs.clusterName + "/app/s4App";
-            if (zkClient.exists(deployedAppPath)) {
-                ZNRecord readData = zkClient.readData(deployedAppPath);
-                logger.error("Cannot deploy app [{}], because app [{}] is already deployed", deployArgs.appName,
-                        readData.getSimpleField("name"));
-                System.exit(1);
-            }
-
-            zkClient.create("/s4/clusters/" + deployArgs.clusterName + "/app/s4App", record, CreateMode.PERSISTENT);
-            logger.info(
-                    "uploaded application [{}] to cluster [{}], using zookeeper znode [{}], and s4r file [{}]",
-                    new String[] { deployArgs.appName, deployArgs.clusterName,
-                            "/s4/clusters/" + deployArgs.clusterName + "/app/" + deployArgs.appName, s4rURI.toString() });
-
-=======
             }
 
             DeploymentUtils.initAppConfig(
                     new AppConfig.Builder().appName(deployArgs.appName)
-                            .appURI(s4rToDeploy != null ? s4rToDeploy.toURI().toString() : null)
-                            .appClassName(deployArgs.appClass).customModulesNames(deployArgs.modulesClassesNames)
-                            .customModulesURIs(deployArgs.modulesURIs)
+                            .appURI(s4rURI == null ? null : s4rURI.toString())
+                            .customModulesNames(deployArgs.modulesClassesNames)
+                            .customModulesURIs(deployArgs.modulesURIs).appClassName(deployArgs.appClass)
                             .namedParameters(convertListArgsToMap(deployArgs.extraNamedParameters)).build(),
                     deployArgs.clusterName, false, deployArgs.zkConnectionString);
->>>>>>> 1aa1e775
             // Explicitly shutdown the JVM since Gradle leaves non-daemon threads running that delay the termination
             if (!deployArgs.testMode) {
                 System.exit(0);
@@ -211,20 +174,17 @@
         @Parameter(names = "-timeout", description = "Connection timeout to Zookeeper, in ms")
         int timeout = 10000;
 
-<<<<<<< HEAD
+        @Parameter(names = { "-modulesURIs", "-mu" }, description = "URIs for fetching code of custom modules")
+        List<String> modulesURIs = new ArrayList<String>();
+
+        @Parameter(names = { "-modulesClasses", "-emc", "-mc" }, description = "Fully qualified class names of custom modules")
+        List<String> modulesClassesNames = new ArrayList<String>();
+
+        @Parameter(names = { "-namedStringParameters", "-p" }, description = "Comma-separated list of inline configuration parameters, taking precedence over homonymous configuration parameters from configuration files. Syntax: '-p=name1=value1,name2=value2 '", hidden = false, converter = InlineConfigParameterConverter.class)
+        List<String> extraNamedParameters = new ArrayList<String>();
+
         @Parameter(names = "-testMode", description = "Special mode for regression testing", hidden = true)
         boolean testMode = false;
-
-=======
-        @Parameter(names = { "-modulesURIs", "-mu" }, description = "URIs for fetching code of custom modules")
-        List<String> modulesURIs = new ArrayList<String>();
-
-        @Parameter(names = { "-modulesClasses", "-emc", "-mc" }, description = "Fully qualified class names of custom modules")
-        List<String> modulesClassesNames = new ArrayList<String>();
-
-        @Parameter(names = { "-namedStringParameters", "-p" }, description = "Comma-separated list of inline configuration parameters, taking precedence over homonymous configuration parameters from configuration files. Syntax: '-p=name1=value1,name2=value2 '", hidden = false, converter = InlineConfigParameterConverter.class)
-        List<String> extraNamedParameters = new ArrayList<String>();
-
     }
 
     /**
@@ -243,7 +203,6 @@
             }
             return parameterMatcher.group(1);
         }
->>>>>>> 1aa1e775
     }
 
     static class ExecGradle {
@@ -284,7 +243,5 @@
                 connection.close();
             }
         }
-
-    }
-
+    }
 }