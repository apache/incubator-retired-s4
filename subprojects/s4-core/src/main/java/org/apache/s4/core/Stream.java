/**
 * Licensed to the Apache Software Foundation (ASF) under one
 * or more contributor license agreements.  See the NOTICE file
 * distributed with this work for additional information
 * regarding copyright ownership.  The ASF licenses this file
 * to you under the Apache License, Version 2.0 (the
 * "License"); you may not use this file except in compliance
 * with the License.  You may obtain a copy of the License at
 *
 *     http://www.apache.org/licenses/LICENSE-2.0
 *
 * Unless required by applicable law or agreed to in writing, software
 * distributed under the License is distributed on an "AS IS" BASIS,
 * WITHOUT WARRANTIES OR CONDITIONS OF ANY KIND, either express or implied.
 * See the License for the specific language governing permissions and
 * limitations under the License.
 */

package org.apache.s4.core;

import java.util.Collection;
import java.util.concurrent.Executor;

import org.apache.s4.base.Event;
import org.apache.s4.base.GenericKeyFinder;
import org.apache.s4.base.Key;
import org.apache.s4.base.KeyFinder;
import org.apache.s4.base.Receiver;
import org.apache.s4.base.Sender;
import org.apache.s4.base.SerializerDeserializer;
import org.apache.s4.comm.serialize.SerializerDeserializerFactory;
import org.slf4j.Logger;
import org.slf4j.LoggerFactory;

import com.google.common.base.Preconditions;

/**
 * {@link Stream} and {@link ProcessingElement} objects represent the links and nodes in the application graph. A stream
 * sends an {@link Event} object to {@link ProcessingElement} instances located anywhere in a cluster.
 * <p>
 * Once a stream is instantiated, it is immutable.
 * <p>
 * To build an application, create stream objects using relevant methods in the {@link App} class.
 */
public class Stream<T extends Event> implements Streamable {

    private static final Logger logger = LoggerFactory.getLogger(Stream.class);

    final static private String DEFAULT_SEPARATOR = "^";
<<<<<<< HEAD
    final static private int CAPACITY = 1000;
=======
    final static private int CAPACITY = 100000;
    private static int idCounter = 0;
>>>>>>> 8c4c7a55
    private String name;
    protected Key<T> key;
    private ProcessingElement[] targetPEs;
    // protected final BlockingQueue<Event> queue = new ArrayBlockingQueue<Event>(CAPACITY);
    // final BlockingQueue<StreamEventProcessingTask> taskQueue = new ArrayBlockingQueue<StreamEventProcessingTask>(
    // CAPACITY);
    private Executor eventProcessingExecutor;
    final private Sender sender;
    final private ReceiverImpl receiver;
    // final private int id;
    final private App app;
    private Class<T> eventType = null;
    SerializerDeserializer serDeser;

    private int parallelism = 1;

    /**
     * Send events using a {@link KeyFinder}. The key finder extracts the value of the key which is used to determine
     * the target {@link org.apache.s4.comm.topology.ClusterNode} for an event.
     * 
     * @param app
     *            we always register streams with the parent application.
     */
    public Stream(App app) {
        this.app = app;
        this.sender = app.getSender();
        this.receiver = app.getReceiver();
    }

    @Override
    public void start() {
        app.metrics.createStreamMeters(getName());
        if (logger.isTraceEnabled()) {
            if (targetPEs != null) {
                for (ProcessingElement pe : targetPEs) {
                    logger.trace("Starting stream [{}] with target PE [{}].", this.getName(), pe.getName());
                }
            }
        }

        eventProcessingExecutor = app.getStreamExecutorFactory().create(parallelism, name,
                app.getClass().getClassLoader());

        this.receiver.addStream(this);
    }

    /**
     * Name the stream.
     * 
     * @param name
     *            the stream name, default is an empty string.
     * @return the stream object
     */
    public Stream<T> setName(String name) {
        this.name = name;
        // Metrics.newGauge(getClass(), "stream-size-" + name, new Gauge<Integer>() {
        //
        // @Override
        // public Integer value() {
        // return taskQueue.size();
        // }
        // });

        return this;
    }

    /**
     * Define the key finder for this stream.
     * 
     * @param keyFinder
     *            a function to lookup the value of the key.
     * @return the stream object
     */
    public Stream<T> setKey(KeyFinder<T> keyFinder) {
        if (keyFinder == null) {
            this.key = null;
        } else {
            this.key = new Key<T>(keyFinder, DEFAULT_SEPARATOR);
        }
        return this;
    }

    Stream<T> setEventType(Class<T> type) {
        this.eventType = type;
        return this;
    }

    /**
     * Define the key finder for this stream using a descriptor.
     * 
     * @param keyName
     *            a descriptor to lookup up the value of the key.
     * @return the stream object
     */
    public Stream<T> setKey(String keyName) {

        Preconditions.checkNotNull(eventType);

        KeyFinder<T> kf = new GenericKeyFinder<T>(keyName, eventType);
        setKey(kf);

        return this;
    }

    /**
     * Send events from this stream to one or more PEs.
     * 
     * @param pes
     *            one or more target prototypes
     * 
     * 
     * @return the stream object
     */
    public Stream<T> setPEs(ProcessingElement... pes) {
        this.targetPEs = pes;
        return this;
    }

    /**
     * Sends an event.
     * 
     * @param event
     */
    @Override
    @SuppressWarnings("unchecked")
    public void put(Event event) {
        event.setStreamId(getName());
        event.setAppId(app.getId());

        /*
         * Events may be sent to local or remote partitions or both. The following code implements the logic.
         */
        if (key != null) {

            /*
             * We send to a specific PE instance using the key but we don't know if the target partition is remote or
             * local. We need to ask the sender.
             */
            if (!sender.checkAndSendIfNotLocal(key.get((T) event), event)) {

                /*
                 * Sender checked and decided that the target is local so we simply put the event in the queue and we
                 * save the trip over the network.
                 */
                eventProcessingExecutor.execute(new StreamEventProcessingTask((T) event));
            }

        } else {

            /*
             * We are broadcasting this event to all PE instance. In a cluster, we need to send the event to every node.
             * The sender method takes care of the remote partitions an we take care of putting the event into the
             * queue.
             */
            sender.sendToAllRemotePartitions(event);

            // now send to local queue
            eventProcessingExecutor.execute(new StreamEventProcessingTask((T) event));
            // TODO abstraction around queue and add dropped counter
            // TODO add counter for local events

        }
    }

    /**
     * The low level {@link ReceiverImpl} object call this method when a new {@link Event} is available.
     */
    public void receiveEvent(Event event) {
        // NOTE: ArrayBlockingQueue.size is O(1).

        eventProcessingExecutor.execute(new StreamEventProcessingTask((T) event));
        // TODO abstraction around queue and add dropped counter
    }

    /**
     * @return the name
     */
    @Override
    public String getName() {
        return name;
    }

    /**
     * @return the key
     */
    public Key<T> getKey() {
        return key;
    }

    /**
     * @return the app
     */
    public App getApp() {
        return app;
    }

    /**
     * @return the list of target processing element prototypes.
     */
    public ProcessingElement[] getTargetPEs() {
        return targetPEs;
    }

    /**
     * Stop and close this stream.
     */
    @Override
    public void close() {
    }

    /**
     * @return the sender object
     */
    public Sender getSender() {
        return sender;
    }

    /**
     * @return the receiver object
     */
    public Receiver getReceiver() {
        return receiver;
    }

    public Stream<T> register() {
        app.addStream(this);
        return this;
    }

    public Stream<T> setSerializerDeserializerFactory(SerializerDeserializerFactory serDeserFactory) {
        this.serDeser = serDeserFactory.createSerializerDeserializer(getClass().getClassLoader());
        return this;
    }

    /**
     * <p>
     * Defines the maximum number of concurrent threads that should be used for processing events for this stream.
     * Threads will only be created as necessary, up to the specified maximum.
     * </p>
     * <p>
     * Default is 1 (i.e. with default stream executor service, this corresponds to asynchronous processing, but no
     * parallelism)
     * </p>
     * <p>
     * It might be useful to increase parallelism when:
     * <ul>
     * <li>Processing elements handling events for this stream are CPU bound</li>
     * <li>Processing elements handling events for this stream use blocking I/O operations</li>
     * </ul>
     * <p>
     * 
     * 
     */
    public Stream<T> setParallelism(int parallelism) {
        this.parallelism = parallelism;
        return this;
    }

    class StreamEventProcessingTask implements Runnable {

        T event;

        public StreamEventProcessingTask(T event) {
            this.event = event;
        }

        @Override
        public void run() {
            app.metrics.dequeuedEvent(name);

            /* Send event to each target PE. */
            for (int i = 0; i < targetPEs.length; i++) {

                if (key == null) {

                    /* Broadcast to all PE instances! */

                    /* STEP 1: find all PE instances. */

                    Collection<ProcessingElement> pes = targetPEs[i].getInstances();

                    /* STEP 2: iterate and pass event to PE instance. */
                    for (ProcessingElement pe : pes) {

                        pe.handleInputEvent(event);
                    }

                } else {

                    /* We have a key, send to target PE. */

                    /* STEP 1: find the PE instance for key. */
                    ProcessingElement pe = targetPEs[i].getInstanceForKey(key.get(event));

                    /* STEP 2: pass event to PE instance. */
                    pe.handleInputEvent(event);
                }
            }

        }

<<<<<<< HEAD
    Stream<T> register() {
        app.addStream(this);
        return this;
=======
>>>>>>> 8c4c7a55
    }
}<|MERGE_RESOLUTION|>--- conflicted
+++ resolved
@@ -47,18 +47,9 @@
     private static final Logger logger = LoggerFactory.getLogger(Stream.class);
 
     final static private String DEFAULT_SEPARATOR = "^";
-<<<<<<< HEAD
-    final static private int CAPACITY = 1000;
-=======
-    final static private int CAPACITY = 100000;
-    private static int idCounter = 0;
->>>>>>> 8c4c7a55
     private String name;
     protected Key<T> key;
     private ProcessingElement[] targetPEs;
-    // protected final BlockingQueue<Event> queue = new ArrayBlockingQueue<Event>(CAPACITY);
-    // final BlockingQueue<StreamEventProcessingTask> taskQueue = new ArrayBlockingQueue<StreamEventProcessingTask>(
-    // CAPACITY);
     private Executor eventProcessingExecutor;
     final private Sender sender;
     final private ReceiverImpl receiver;
@@ -108,14 +99,6 @@
      */
     public Stream<T> setName(String name) {
         this.name = name;
-        // Metrics.newGauge(getClass(), "stream-size-" + name, new Gauge<Integer>() {
-        //
-        // @Override
-        // public Integer value() {
-        // return taskQueue.size();
-        // }
-        // });
-
         return this;
     }
 
@@ -354,11 +337,5 @@
 
         }
 
-<<<<<<< HEAD
-    Stream<T> register() {
-        app.addStream(this);
-        return this;
-=======
->>>>>>> 8c4c7a55
     }
 }