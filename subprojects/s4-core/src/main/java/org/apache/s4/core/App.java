--- conflicted
+++ resolved
@@ -26,13 +26,9 @@
 import org.apache.s4.base.SerializerDeserializer;
 import org.apache.s4.comm.serialize.KryoSerDeser;
 import org.apache.s4.comm.topology.RemoteStreams;
-<<<<<<< HEAD
 import org.apache.s4.core.ft.CheckpointingFramework;
-=======
-import org.apache.s4.core.App.ClockType;
 import org.apache.s4.core.window.AbstractSlidingWindowPE;
 import org.apache.s4.core.window.SlotFactory;
->>>>>>> 995d358e
 import org.slf4j.Logger;
 import org.slf4j.LoggerFactory;
 
@@ -42,7 +38,7 @@
 
 /**
  * Container base class to hold all processing elements.
- *
+ * 
  * It is also where one defines the application graph: PE prototypes, internal streams, input and output streams.
  */
 public abstract class App {
