package org.apache.s4.core;

<<<<<<< HEAD
import java.lang.reflect.Field;
import java.lang.reflect.Modifier;
=======
import java.lang.Thread.UncaughtExceptionHandler;
>>>>>>> 995d358e
import java.util.Collection;
import java.util.Map;
import java.util.TimerTask;
import java.util.concurrent.ExecutionException;
import java.util.concurrent.Executors;
import java.util.concurrent.ScheduledExecutorService;
import java.util.concurrent.ThreadFactory;
import java.util.concurrent.TimeUnit;

import net.jcip.annotations.ThreadSafe;

import org.apache.s4.base.Event;
import org.apache.s4.core.ft.CheckpointId;
import org.apache.s4.core.ft.CheckpointingConfig;
import org.apache.s4.core.ft.CheckpointingConfig.CheckpointingMode;
import org.apache.s4.core.ft.CheckpointingTask;
import org.apache.s4.core.gen.OverloadDispatcher;
import org.apache.s4.core.gen.OverloadDispatcherGenerator;
import org.slf4j.Logger;
import org.slf4j.LoggerFactory;

import com.google.common.base.Preconditions;
import com.google.common.cache.Cache;
import com.google.common.cache.CacheBuilder;
import com.google.common.cache.CacheLoader;
import com.google.common.collect.ImmutableList;
import com.google.common.collect.ImmutableMap;
import com.google.common.collect.MapMaker;
import com.google.common.collect.Maps;
import com.google.common.util.concurrent.ThreadFactoryBuilder;

/**
 * <p>
 * Base class for implementing processing in S4. All instances are organized as follows:
 * <ul>
 * <li>A PE prototype is a special type of instance that, along with {@link Stream} defines the topology of the
 * application graph.
 * <li>PE prototypes manage the creation and destruction of PE instances.
 * <li>All PE instances are clones of a PE prototype.
 * <li>PE instances are associated with a unique key.
 * <li>PE instances do the actual work by processing any number of input events of various types and emit output events
 * of various types.
 * <li>To process events, {@code ProcessingElement} dynamically matches an event type to a processing method. See
 * {@link org.apache.s4.core.gen.OverloadDispatcher} . There are two types of processing methods:
 * <ul>
 * <li>{@code onEvent(SomeEvent event)} When implemented, input events of type {@code SomeEvent} will be dispatched to
 * this method.
 * <li>{@code onTrigger(AnotherEvent event)} When implemented, input events of type {@code AnotherEvent} will be
 * dispatched to this method when certain conditions are met. See {@link #setTrigger(Class, int, long, TimeUnit)}.
 * </ul>
 * <li>
 * A PE implementation must not create threads. A periodic task can be implemented by overloading the {@link #onTime()}
 * method. See {@link #setTimerInterval(long, TimeUnit)}
 * <li>If a reference in the PE prototype shared by the PE instances, the object must be thread safe.
 * <li>The code in a PE instance is synchronized by the framework to avoid concurrency problems.
 * <li>In some special cases, it may be desirable to allow concurrency in the PE instance. For example, there may be
 * several event processing methods that can safely run concurrently. To enable concurrency, annotate the implementation
 * of {@code ProcessingElement} with {@link ThreadSafe}.
 * <li>PE instances never use the constructor. They must be initialized by implementing the {@link #onCreate()} method.
 * <li>PE class fields are cloned from the prototype. References are also copied which means that if the prototype
 * creates a collection object, all instances will be sharing the same collection object which is usually <em>NOT</em>
 * what the programmer intended . The application developer is responsible for initializing objects in the
 * {@link #onCreate()} method. For example, if each instance requires a
 * <tt>List<tt/> object the PE should implement the following:
 *         <pre>
 *         public class MyPE extends ProcessingElement {
 * 
 *           private Map<String, Integer> wordCount;
 * 
 *           ...
 * 
 *           onCreate() {
 *           wordCount = new HashMap<String, Integer>;
 *           logger.trace("Created a map for instance PE with id {}, getId());
 *           }
 *         }
 *         </pre>
 * 
 * 
 * </ul>
 * 
 * 
 * 
 * 
 */
public abstract class ProcessingElement implements Cloneable {

    transient private static final Logger logger = LoggerFactory.getLogger(ProcessingElement.class);
    transient private static final String SINGLETON = "singleton";

    transient protected App app;

    /*
     * This maps holds all the instances. We make it package private to prevent concrete classes from updating the
     * collection.
     */
    transient Cache<String, ProcessingElement> peInstances;

    /* This map is initialized in the prototype and cloned to instances. */
    transient Map<Class<? extends Event>, Trigger> triggers;

    /* PE instance id. */
    protected String id = "";

    /* Private fields. */
<<<<<<< HEAD
    transient private ProcessingElement pePrototype;
    transient private boolean haveTriggers = false;
    transient private long timerIntervalInMilliseconds = 0;
    transient private Timer triggerTimer;
    transient private Timer checkpointingTimer;
    transient private boolean isPrototype = true;
    transient private boolean isThreadSafe = false;
    transient private String name = null;
    transient private boolean isSingleton = false;
    transient long eventCount = 0;

    transient private OverloadDispatcher overloadDispatcher;
    transient private boolean recoveryAttempted = false;
    transient private boolean dirty = false;

    transient private CheckpointingConfig checkpointingConfig = new CheckpointingConfig.Builder(CheckpointingMode.NONE)
            .build();
=======
    private ProcessingElement pePrototype;
    private boolean haveTriggers = false;
    private long timerIntervalInMilliseconds = 0;
    private ScheduledExecutorService timer;
    private boolean isPrototype = true;
    private boolean isThreadSafe = false;
    private String name = null;
    private boolean isSingleton = false;

    private transient OverloadDispatcher overloadDispatcher;
>>>>>>> 995d358e

    protected ProcessingElement() {
        OverloadDispatcherGenerator oldg = new OverloadDispatcherGenerator(this.getClass());
        Class<?> overloadDispatcherClass = oldg.generate();
        try {
            overloadDispatcher = (OverloadDispatcher) overloadDispatcherClass.newInstance();
        } catch (Exception e) {
            throw new RuntimeException(e);
        }
        peInstances = CacheBuilder.newBuilder().build(new CacheLoader<String, ProcessingElement>() {
            @Override
            public ProcessingElement load(String key) throws Exception {
                return createPE(key);
            }
        });

        triggers = new MapMaker().makeMap();

        /*
         * Only the PE Prototype uses the constructor. The PEPrototype field will be cloned by the instances and point
         * to the prototype.
         */
        this.pePrototype = this;
    }

    /**
     * Create a PE prototype. By default, PE instances will never expire. Use {@code #configurePECache} to configure.
     * 
     * @param app
     *            the app that contains this PE
     */
    public ProcessingElement(App app) {
        this();
        setApp(app);
    }

    /**
     * This method is called by the PE timer. By default it is synchronized with the {@link #onEvent()} and
     * {@link #onTrigger()} methods. To execute concurrently with other methods, the {@link ProcessingElelment} subclass
     * must be annotated with {@link @ThreadSafe}.
     * 
     * Override this method to implement a periodic process.
     */
    protected void onTime() {
    }

    /**
     * This method is called after a PE instance is created. Use it to initialize fields that are PE instance specific.
     * PE instances are created using {#clone()}.
     * 
     * <p>
     * <b>Fields initialized in the class constructor are shared by all PE instances.</b>
     * </p>
     */
    abstract protected void onCreate();

    /**
     * This method is called before a PE instance is removed. Use it to close resources and clean up.
     */
    abstract protected void onRemove();

    /**
     * PE objects must be associated with one and only one {@code App} object.
     * 
     * @return the app
     */
    public App getApp() {
        return app;
    }

    public void setApp(App app) {
        if (this.app != null) {
            throw new RuntimeException("Application was already assigne to this processing element");
        }
        this.app = app;
        app.addPEPrototype(this, null);

    }

    /**
     * Returns the approximate number of PE instances from the cache.
     * 
     * @return the approximate number of PE instances.
     */
    public long getNumPEInstances() {

        return peInstances.size();
    }

<<<<<<< HEAD
    public Map<String, ProcessingElement> getPEInstances() {
=======
    protected Map<String, ProcessingElement> getPEInstances() {
>>>>>>> 995d358e
        return peInstances.asMap();
    }

    /**
     * Set PE expiration and cache size.
     * <p>
     * PE instances will be automatically removed from the cache once a fixed duration has elapsed after the PEs
     * creation, or last access.
     * <p>
     * Least accessed PEs will automatically be removed from the cache when the number of PEs approaches maximumSize.
     * <p>
     * When this method is called all existing PE instances are destroyed.
     * 
     * 
     * @param maximumSize
     *            the approximate maximum number of PEs in the cache.
     * @param duration
     *            the PE duration
     * @param timeUnit
     *            the time unit
     * @return the PE prototype
     */
    public ProcessingElement setPECache(int maximumSize, long duration, TimeUnit timeUnit) {

        Preconditions.checkArgument(isPrototype, "This method can only be used on the PE prototype. Trigger not set.");

        peInstances = CacheBuilder.newBuilder().expireAfterAccess(duration, timeUnit).maximumSize(maximumSize)
                .build(new CacheLoader<String, ProcessingElement>() {
                    @Override
                    public ProcessingElement load(String key) throws Exception {
                        return createPE(key);
                    }
                });

        return this;
    }

    /**
     * Sets the max size of the PE cache.
     * 
     * <p>
     * Least accessed PEs will automatically be removed from the cache when the number of PEs approaches maximumSize.
     * <p>
     * When this method is called all existing PE instances are destroyed.
     * 
     * 
     * @param maximumSize
     *            the approximate maximum number of PEs in the cache.
     * @return the PE prototype
     */
    public ProcessingElement setPECache(int maximumSize) {

        Preconditions.checkArgument(isPrototype, "This method can only be used on the PE prototype. Trigger not set.");

        peInstances = CacheBuilder.newBuilder().maximumSize(maximumSize)
                .build(new CacheLoader<String, ProcessingElement>() {
                    @Override
                    public ProcessingElement load(String key) throws Exception {
                        return createPE(key);
                    }
                });

        return this;
    }

    /**
     * This trigger is fired when the following conditions occur:
     * 
     * <ul>
     * <li>An event of eventType arrived to the PE instance
     * <li>numEvents have arrived since the last time this trigger was fired -OR- time since last event is greater than
     * interval.
     * </ul>
     * 
     * <p>
     * When the trigger fires, the method <tt>trigger(EventType event)</tt> is called. Where <tt>EventType</tt> matches
     * the argument eventType.
     * 
     * @param eventType
     *            the type of event on which this trigger will fire.
     * @param numEvents
     *            number of events since last trigger activation. Must be greater than zero. (Set to one to trigger on
     *            every input event.)
     * @param interval
     *            minimum time between triggers. Set to zero if no time interval needed.
     * @param timeUnit
     *            the TimeUnit for the argument interval. Can set to null if no time interval needed.
     * @return the PE prototype
     */
    public ProcessingElement setTrigger(Class<? extends Event> eventType, int numEvents, long interval,
            TimeUnit timeUnit) {

        Preconditions.checkArgument(isPrototype, "This method can only be used on the PE prototype. Trigger not set.");
        Preconditions.checkNotNull(eventType, "Need eventType to set trigger.");
        Preconditions.checkArgument(numEvents > 0 || interval > 0,
                "To set trigger numEvent OR interval must be greater than zero.");
        Preconditions.checkArgument(timeUnit != null || interval < 1,
                "To set trigger timeUnit is needed when interval is greater than zero.");

        /* Skip trigger checking overhead if there are no triggers. */
        haveTriggers = true;

        if (timeUnit != null && timeUnit != TimeUnit.MILLISECONDS) {
            interval = timeUnit.convert(interval, TimeUnit.MILLISECONDS);
        }

        Trigger config = new Trigger(numEvents, interval);

        triggers.put(eventType, config);

        return this;
    }

    /**
     * @return the isSingleton
     */
    public boolean isSingleton() {
        return isSingleton;
    }

    /**
     * Makes this PE a singleton. A single PE instance is eagerly created and ready to receive events.
     * 
     * @param isSingleton
     * @throws ExecutionException
     */
    public ProcessingElement setSingleton(boolean isSingleton) {

        if (!isPrototype) {
            logger.warn("This method can only be used on the PE prototype.");
            return this;
        }
        this.isSingleton = isSingleton;

        return this;
    }

    /**
     * The duration of the periodic task controlled by the embedded timer.
     * 
     * @param timeUnit
     *            the timeUnt of the returned value.
     * @return the timer interval.
     */
    public long getTimerInterval(TimeUnit timeUnit) {
        return timeUnit.convert(timerIntervalInMilliseconds, TimeUnit.MILLISECONDS);
    }

    /**
     * Set a timer that calls {@link #onTime()}.
     * 
     * If {@code interval==0} the timer is disabled.
     * 
     * @param interval
     *            in timeUnit
     * @param timeUnit
     *            the timeUnit of interval
     */
    public ProcessingElement setTimerInterval(long interval, TimeUnit timeUnit) {
        timerIntervalInMilliseconds = TimeUnit.MILLISECONDS.convert(interval, timeUnit);

        Preconditions.checkArgument(isPrototype, "This method can only be used on the PE prototype. Trigger not set.");

<<<<<<< HEAD
        if (triggerTimer != null) {
            triggerTimer.cancel();
=======
        if (timer != null) {
            timer.shutdownNow();
>>>>>>> 995d358e
        }

        if (interval == 0)
            return this;

<<<<<<< HEAD
        triggerTimer = new Timer();
=======
        ThreadFactory threadFactory = new ThreadFactoryBuilder().setDaemon(true)
                .setUncaughtExceptionHandler(new UncaughtExceptionHandler() {

                    @Override
                    public void uncaughtException(Thread t, Throwable e) {
                        logger.error("Expection from timer thread", e);
                    }
                }).setNameFormat("Timer-" + getClass().getSimpleName()).build();
        timer = Executors.newSingleThreadScheduledExecutor(threadFactory);
>>>>>>> 995d358e
        return this;
    }

    /**
     * Set to true if the concrete PE class has the {@link ThreadSafe} annotation. The default is false (no annotation).
     * In general, application developers don't need to worry about thread safety in the concrete PEs. In some cases the
     * PE needs to be thread safe to avoid deadlocks. For example , if the application graph has cycles and the queues
     * are allowed to block, then some critical PEs with multiple incoming streams need to be made thread safe to avoid
     * locking the entire PE instance.
     * 
     * @return true if the PE implementation is considered thread safe.
     */
    public boolean isThreadSafe() {
        return isThreadSafe;
    }

    protected void handleInputEvent(Event event) {

        Object object;
        if (isThreadSafe) {
            object = new Object(); // a dummy object TODO improve this.
        } else {
            object = this;
        }
        synchronized (object) {
            if (!recoveryAttempted) {
                recover();
                recoveryAttempted = true;
            }

            /* Dispatch onEvent() method. */
            overloadDispatcher.dispatchEvent(this, event);

            /* Dispatch onTrigger() method. */
            if (haveTriggers && isTrigger(event)) {
                overloadDispatcher.dispatchTrigger(this, event);
            }

<<<<<<< HEAD
            eventCount++;

            dirty = true;

            if (isCheckpointable()) {
                checkpoint();
            }
=======
>>>>>>> 995d358e
        }
    }

    protected boolean isCheckpointable() {
        return getApp().checkpointingFramework.isCheckpointable(this);
    }

    public void checkpoint() {
        getApp().getCheckpointingFramework().saveState(this);
        clearDirty();
    }

    private boolean isTrigger(Event event) {
        return isTrigger(event, event.getClass());
    }

    /**
     * Checks the trigger for this event type. Creates an inactive trigger if no trigger is found after recursively
     * exploring the event class hierarchy. An inactive trigger never triggers.
     * 
     * @return true if trigger is reached, false if trigger is not ready yet or if trigger is inactive
     * 
     */
    private boolean isTrigger(Event event, Class<?> triggerClass) {
        /* Check if there is a trigger for this event type. Create an */
        Trigger trigger = triggers.get(triggerClass);

        if (trigger == null) {
            if (!Event.class.isAssignableFrom(triggerClass)) {
                // reached termination condition
                triggers.put(event.getClass(), new Trigger());
                return false;
            } else {
                // further explore hierarchy
                return isTrigger(event, triggerClass.getSuperclass());
            }
        } else {
            /*
             * Check if it is time to activate the trigger for this event type.
             */
            return trigger.checkAndUpdate();
        }
    }

    private void removeInstanceForKeyInternal(String id) {

        if (id == null)
            return;

        /* First let the PE instance clean after itself. */
        onRemove();

        /* Remove PE instance. */
        peInstances.invalidate(id);
    }

    protected void removeAll() {

        /* Close resources in prototype. */
<<<<<<< HEAD
        if (triggerTimer != null) {
            triggerTimer.cancel();
=======
        if (timer != null) {
            timer.shutdownNow();
>>>>>>> 995d358e
            logger.info("Timer stopped.");
        }

        /* Remove all the instances. */
        peInstances.invalidateAll();
    }

    protected void close() {
        removeInstanceForKeyInternal(id);
    }

    private ProcessingElement createPE(String id) {
        ProcessingElement pe = (ProcessingElement) this.clone();
        pe.isPrototype = false;
        pe.id = id;
        pe.triggers = Maps.newHashMap(triggers);
        pe.onCreate();
        logger.trace("Num PE instances: {}.", getNumPEInstances());
        return pe;
    }

    /* This method is called by App just before the application starts. */
    protected void initPEPrototypeInternal() {

        /* Eagerly create singleton PE. */
        if (isSingleton) {
            try {
                peInstances.get(SINGLETON);
                logger.trace("Created singleton [{}].", getInstanceForKey(SINGLETON));
            } catch (ExecutionException e) {
                logger.error("Problem when trying to create a PE instance.", e);
            }
        }

        /* Start timer. */
<<<<<<< HEAD
        if (triggerTimer != null) {
            triggerTimer
                    .scheduleAtFixedRate(new OnTimeTask(), timerIntervalInMilliseconds, timerIntervalInMilliseconds);
            logger.debug("Started trigger timer for PE prototype [{}], ID [{}] with interval [{}].", new String[] {
=======
        if (timer != null) {
            timer.scheduleAtFixedRate(new OnTimeTask(), 0, timerIntervalInMilliseconds, TimeUnit.MILLISECONDS);
            logger.debug("Started timer for PE prototype [{}], ID [{}] with interval [{}].", new String[] {
>>>>>>> 995d358e
                    this.getClass().getName(), id, String.valueOf(timerIntervalInMilliseconds) });
        }

        if (checkpointingConfig.mode == CheckpointingMode.TIME) {
            checkpointingTimer = new Timer();
            checkpointingTimer.scheduleAtFixedRate(new CheckpointingTask(this),
                    checkpointingConfig.timeUnit.toMillis(checkpointingConfig.frequency),
                    checkpointingConfig.timeUnit.toMillis(checkpointingConfig.frequency));
            logger.debug("Started checkpointing timer for PE prototype [{}], ID [{}] with interval [{}].",
                    new String[] { this.getClass().getName(), id, String.valueOf(checkpointingConfig.frequency) });
        }

        /* Check if this PE is annotated as thread safe. */
        if (getClass().isAnnotationPresent(ThreadSafe.class) == true) {

            // TODO: this doesn't seem to be working. isannotationpresent always returns false.

            isThreadSafe = true;
            logger.trace("Annotated with @ThreadSafe");
        }

    }

    /**
     * This method is designed to be used within the package. We make it package-private. The returned instances are all
     * in the same JVM. Do not use it to access remote objects.
     * 
     * @throws ExecutionException
     */
    public ProcessingElement getInstanceForKey(String id) {

        /* Check if instance for key exists, otherwise create one. */
        try {
            if (isSingleton) {
                return peInstances.get(SINGLETON);
            }
            return peInstances.get(id);
        } catch (ExecutionException e) {
            logger.error("Problem when trying to create a PE instance for id {}", id, e);
        }
        return null;
    }

    /**
     * Get all the local instances. See notes in {@link #getInstanceForKey(String) getLocalInstanceForKey}
     */
    public Collection<ProcessingElement> getInstances() {
        try {
            if (isSingleton) {
                return ImmutableList.of(peInstances.get(SINGLETON));
            } else {
                return peInstances.asMap().values();
            }
        } catch (ExecutionException e) {
            logger.error("Problem when trying to create a PE instance for id {}", id, e);
            return null;
        }
    }

    /**
     * This method returns a remote PE instance for key. TODO: not implemented for cluster configuration yet, use it
     * only in single node configuration. for testing apps.
     * 
     * @return pe instance for key. Null if if doesn't exist.
     */
    public ProcessingElement getRemoteInstancesForKey() {
        logger.warn("The getRemoteInstancesForKey() method is not implemented. Use "
                + "it to test your app in single node configuration only. Should work "
                + "transparently for remote objects once it is implemented.");

        ProcessingElement pe = peInstances.asMap().get(id);
        return pe;
    }

    /**
     * This method returns an immutable map that contains all the PE instances for this prototype. PE instances may be
     * located anywhere in the cluster. Be aware that this could be an expensive operation. TODO: not implemented for
     * cluster configuration yet, use it only in single node configuration. for testing apps.
     */
    public Map<String, ProcessingElement> getRemoteInstances() {

        logger.warn("The getRemoteInstances() method is not implemented. Use "
                + "it to test your app in single node configuration only. Should work "
                + "transparently for remote objects once it is implemented.");

        /*
         * For now we just return a copy as a placeholder. We need to implement a custom map capable of working on an S4
         * cluster as efficiently as possible.
         */
        return ImmutableMap.copyOf(peInstances.asMap());
    }

    /**
     * Unique ID for a PE instance.
     * 
     * @return the id
     */
    public String getId() {
        return id;
    }

    /**
     * The {@code ProcessingElement} prototype for this object.
     * 
     * @return the corresponding {@code ProcessingElement} for this instance.
     */
    public ProcessingElement getPrototype() {
        return pePrototype;
    }

    /**
     * This method exists simply to make <code>clone()</code> protected.
     */
    @Override
    protected Object clone() {
        try {
            Object clone = super.clone();
            return clone;
        } catch (CloneNotSupportedException e) {
            throw new RuntimeException(e);
        }
    }

    /**
     * Helper method to be used by PE implementation classes. Sends an event to all the target streams.
     * 
     */
    protected <T extends Event> void emit(T event, Stream<T>[] streamArray) {

        for (int i = 0; i < streamArray.length; i++) {
            streamArray[i].put(event);
        }
    }

    private class OnTimeTask extends TimerTask {

        @Override
        public void run() {

            for (Map.Entry<String, ProcessingElement> entry : getPEInstances().entrySet()) {

                ProcessingElement peInstance = entry.getValue();

                try {
                    if (isThreadSafe) {
                        peInstance.onTime();
                    } else {
                        synchronized (peInstance) {
                            peInstance.onTime();
                        }
                    }
                } catch (Exception e) {
                    logger.error("Caught exception in timer when calling PE instance [{}] with id [{}].", peInstance,
                            peInstance.id);
                    logger.error("Timer error.", e);
                }
            }
        }
    }

    /**
     * @return the PE name
     */
    protected String getName() {
        return name;
    }

    /**
     * @param name
     *            PE name
     */
    protected void setName(String name) {

        if (name == null)
            return;

        this.name = name;
        if (app.peByName.containsKey(name)) {
            logger.warn("Using a duplicate PE name: [{}]. This is probbaly not what you wanted.", name);
        }
        app.peByName.put(name, this);
    }

    public CheckpointingConfig getCheckpointingConfig() {
        return checkpointingConfig;
    }

    public void setCheckpointingConfig(CheckpointingConfig checkpointingConfig) {
        this.checkpointingConfig = checkpointingConfig;
    }

    /**
     * By default, the state of a PE instance is considered dirty whenever it processed an event. Some event may
     * actually leave the state of the PE unchanged. PE implementations can therefore override this method to
     * accommodate specific behaviors, by managing a custom "dirty" flag.
     * 
     * <b>If this method is overriden, {@link #clearDirty()} method must also be overriden in order to correctly reflect
     * the "dirty" state of the PE.</b>
     */
    public boolean isDirty() {
        return dirty;
    }

    /**
     * Dirty state is cleared after the PE has been serialized. PE implementations that maintain their "dirty" flag must
     * override this method by clearing their internally managed "dirty" flag.
     * 
     * <b>If this method is overriden, {@link #isDirty()} must also be overriden in order to correctly reflect the
     * "dirty" state of the PE.</b>
     */
    public void clearDirty() {
        this.dirty = false;
    }

    public byte[] serializeState() {
        return getApp().getSerDeser().serialize(this);
    }

    public ProcessingElement deserializeState(byte[] loadedState) {
        return (ProcessingElement) getApp().getSerDeser().deserialize(loadedState);
    }

    public void restoreState(ProcessingElement oldState) {
        restoreFieldsForClass(oldState.getClass(), oldState);
    }

    protected void recover() {
        byte[] serializedState = null;
        try {
            serializedState = getApp().getCheckpointingFramework().fetchSerializedState(new CheckpointId(this));
        } catch (RuntimeException e) {
            logger.error("Cannot fetch serialized stated for [{}/{}]: {}", new String[] {
                    getPrototype().getClass().getName(), getId(), e.getMessage() });
        }
        if (serializedState == null) {
            return;
        }
        try {
            ProcessingElement peInOldState = deserializeState(serializedState);
            restoreState(peInOldState);
        } catch (RuntimeException e) {
            logger.error("Cannot restore state for key [" + new CheckpointId(this) + "]: " + e.getMessage(), e);
        }
    }

    private void restoreFieldsForClass(Class<?> currentInOldStateClassHierarchy, ProcessingElement oldState) {
        if (!ProcessingElement.class.isAssignableFrom(currentInOldStateClassHierarchy)) {
            return;
        } else {
            Field[] fields = oldState.getClass().getDeclaredFields();
            for (Field field : fields) {
                if (!Modifier.isTransient(field.getModifiers()) && !Modifier.isStatic(field.getModifiers())) {
                    if (!Modifier.isPublic(field.getModifiers())) {
                        field.setAccessible(true);
                    }
                    try {
                        // TODO use reflectasm
                        field.set(this, field.get(oldState));
                    } catch (IllegalArgumentException e) {
                        logger.error("Cannot recover old state for this PE [{}]", e);
                        return;
                    } catch (IllegalAccessException e) {
                        logger.error("Cannot recover old state for this PE [{}]", e);
                        return;
                    }

                }
            }
            restoreFieldsForClass(currentInOldStateClassHierarchy.getSuperclass(), oldState);
        }
    }

    class Trigger {
        final long intervalInMilliseconds;
        final int intervalInEvents;
        long lastTime;
        int eventCount;
        // inactive triggers never trigger anything, they are used as markers
        boolean active = true;

        Trigger() {
            this.intervalInEvents = 0;
            this.intervalInMilliseconds = 0;
            this.active = false;
        }

        Trigger(int intervalInEvents, long intervalInMilliseconds) {
            this.intervalInEvents = intervalInEvents;
            this.intervalInMilliseconds = intervalInMilliseconds;
        }

        boolean checkAndUpdate() {
            if (active) {
                long timeLapse = System.currentTimeMillis() - lastTime;
                eventCount++;
                lastTime = System.currentTimeMillis();

                if (timeLapse > intervalInMilliseconds || eventCount >= intervalInEvents) {
                    eventCount = 0;
                    return true;
                }
            }
            return false;
        }

        boolean isActive() {
            return active;
        }
    }

    public long getEventCount() {
        return eventCount;
    }

    @Override
    public String toString() {
        StringBuilder sb = new StringBuilder(getClass().getName() + "/" + getId() + " ;");
        if (isSingleton) {
            sb.append("singleton ;");
        }
        sb.append(isThreadSafe ? "IS thread-safe ;" : "Not thread-safe ;");
        sb.append("timerInterval=" + timerIntervalInMilliseconds + " ;");
        return sb.toString();

    }

}<|MERGE_RESOLUTION|>--- conflicted
+++ resolved
@@ -1,11 +1,8 @@
 package org.apache.s4.core;
 
-<<<<<<< HEAD
+import java.lang.Thread.UncaughtExceptionHandler;
 import java.lang.reflect.Field;
 import java.lang.reflect.Modifier;
-=======
-import java.lang.Thread.UncaughtExceptionHandler;
->>>>>>> 995d358e
 import java.util.Collection;
 import java.util.Map;
 import java.util.TimerTask;
@@ -111,12 +108,11 @@
     protected String id = "";
 
     /* Private fields. */
-<<<<<<< HEAD
     transient private ProcessingElement pePrototype;
     transient private boolean haveTriggers = false;
     transient private long timerIntervalInMilliseconds = 0;
-    transient private Timer triggerTimer;
-    transient private Timer checkpointingTimer;
+    transient private ScheduledExecutorService triggerTimer;
+    transient private ScheduledExecutorService checkpointingTimer;
     transient private boolean isPrototype = true;
     transient private boolean isThreadSafe = false;
     transient private String name = null;
@@ -129,18 +125,6 @@
 
     transient private CheckpointingConfig checkpointingConfig = new CheckpointingConfig.Builder(CheckpointingMode.NONE)
             .build();
-=======
-    private ProcessingElement pePrototype;
-    private boolean haveTriggers = false;
-    private long timerIntervalInMilliseconds = 0;
-    private ScheduledExecutorService timer;
-    private boolean isPrototype = true;
-    private boolean isThreadSafe = false;
-    private String name = null;
-    private boolean isSingleton = false;
-
-    private transient OverloadDispatcher overloadDispatcher;
->>>>>>> 995d358e
 
     protected ProcessingElement() {
         OverloadDispatcherGenerator oldg = new OverloadDispatcherGenerator(this.getClass());
@@ -230,11 +214,7 @@
         return peInstances.size();
     }
 
-<<<<<<< HEAD
     public Map<String, ProcessingElement> getPEInstances() {
-=======
-    protected Map<String, ProcessingElement> getPEInstances() {
->>>>>>> 995d358e
         return peInstances.asMap();
     }
 
@@ -398,21 +378,14 @@
 
         Preconditions.checkArgument(isPrototype, "This method can only be used on the PE prototype. Trigger not set.");
 
-<<<<<<< HEAD
         if (triggerTimer != null) {
-            triggerTimer.cancel();
-=======
-        if (timer != null) {
-            timer.shutdownNow();
->>>>>>> 995d358e
-        }
-
-        if (interval == 0)
+            triggerTimer.shutdownNow();
+        }
+
+        if (interval == 0) {
             return this;
-
-<<<<<<< HEAD
-        triggerTimer = new Timer();
-=======
+        }
+
         ThreadFactory threadFactory = new ThreadFactoryBuilder().setDaemon(true)
                 .setUncaughtExceptionHandler(new UncaughtExceptionHandler() {
 
@@ -421,8 +394,7 @@
                         logger.error("Expection from timer thread", e);
                     }
                 }).setNameFormat("Timer-" + getClass().getSimpleName()).build();
-        timer = Executors.newSingleThreadScheduledExecutor(threadFactory);
->>>>>>> 995d358e
+        triggerTimer = Executors.newSingleThreadScheduledExecutor(threadFactory);
         return this;
     }
 
@@ -461,7 +433,6 @@
                 overloadDispatcher.dispatchTrigger(this, event);
             }
 
-<<<<<<< HEAD
             eventCount++;
 
             dirty = true;
@@ -469,8 +440,6 @@
             if (isCheckpointable()) {
                 checkpoint();
             }
-=======
->>>>>>> 995d358e
         }
     }
 
@@ -530,14 +499,9 @@
     protected void removeAll() {
 
         /* Close resources in prototype. */
-<<<<<<< HEAD
         if (triggerTimer != null) {
-            triggerTimer.cancel();
-=======
-        if (timer != null) {
-            timer.shutdownNow();
->>>>>>> 995d358e
-            logger.info("Timer stopped.");
+            triggerTimer.shutdownNow();
+            logger.info("Trigger timer stopped.");
         }
 
         /* Remove all the instances. */
@@ -572,26 +536,28 @@
         }
 
         /* Start timer. */
-<<<<<<< HEAD
         if (triggerTimer != null) {
-            triggerTimer
-                    .scheduleAtFixedRate(new OnTimeTask(), timerIntervalInMilliseconds, timerIntervalInMilliseconds);
-            logger.debug("Started trigger timer for PE prototype [{}], ID [{}] with interval [{}].", new String[] {
-=======
-        if (timer != null) {
-            timer.scheduleAtFixedRate(new OnTimeTask(), 0, timerIntervalInMilliseconds, TimeUnit.MILLISECONDS);
+            triggerTimer.scheduleAtFixedRate(new OnTimeTask(), 0, timerIntervalInMilliseconds, TimeUnit.MILLISECONDS);
             logger.debug("Started timer for PE prototype [{}], ID [{}] with interval [{}].", new String[] {
->>>>>>> 995d358e
                     this.getClass().getName(), id, String.valueOf(timerIntervalInMilliseconds) });
         }
 
         if (checkpointingConfig.mode == CheckpointingMode.TIME) {
-            checkpointingTimer = new Timer();
-            checkpointingTimer.scheduleAtFixedRate(new CheckpointingTask(this),
-                    checkpointingConfig.timeUnit.toMillis(checkpointingConfig.frequency),
-                    checkpointingConfig.timeUnit.toMillis(checkpointingConfig.frequency));
-            logger.debug("Started checkpointing timer for PE prototype [{}], ID [{}] with interval [{}].",
-                    new String[] { this.getClass().getName(), id, String.valueOf(checkpointingConfig.frequency) });
+            ThreadFactory threadFactory = new ThreadFactoryBuilder().setDaemon(true)
+                    .setUncaughtExceptionHandler(new UncaughtExceptionHandler() {
+
+                        @Override
+                        public void uncaughtException(Thread t, Throwable e) {
+                            logger.error("Expection from checkpointing thread", e);
+                        }
+                    }).setNameFormat("Checkpointing-trigger-" + getClass().getSimpleName()).build();
+            checkpointingTimer = Executors.newSingleThreadScheduledExecutor(threadFactory);
+            checkpointingTimer.scheduleAtFixedRate(new CheckpointingTask(this), checkpointingConfig.frequency,
+                    checkpointingConfig.frequency, checkpointingConfig.timeUnit);
+            logger.debug(
+                    "Started checkpointing timer for PE prototype [{}], ID [{}] with interval [{}] [{}].",
+                    new String[] { this.getClass().getName(), id, String.valueOf(checkpointingConfig.frequency),
+                            String.valueOf(checkpointingConfig.timeUnit.toString()) });
         }
 
         /* Check if this PE is annotated as thread safe. */
