/**
 * Licensed to the Apache Software Foundation (ASF) under one
 * or more contributor license agreements.  See the NOTICE file
 * distributed with this work for additional information
 * regarding copyright ownership.  The ASF licenses this file
 * to you under the Apache License, Version 2.0 (the
 * "License"); you may not use this file except in compliance
 * with the License.  You may obtain a copy of the License at
 *
 *     http://www.apache.org/licenses/LICENSE-2.0
 *
 * Unless required by applicable law or agreed to in writing, software
 * distributed under the License is distributed on an "AS IS" BASIS,
 * WITHOUT WARRANTIES OR CONDITIONS OF ANY KIND, either express or implied.
 * See the License for the specific language governing permissions and
 * limitations under the License.
 */

package org.apache.s4.core;

import java.io.File;
import java.io.IOException;
import java.io.InputStream;

import org.apache.commons.configuration.ConfigurationConverter;
import org.apache.commons.configuration.ConfigurationException;
import org.apache.commons.configuration.PropertiesConfiguration;
import org.apache.s4.base.Hasher;
import org.apache.s4.base.util.S4RLoaderFactory;
import org.apache.s4.comm.DefaultHasher;
import org.apache.s4.comm.topology.RemoteStreams;
import org.apache.s4.comm.topology.ZkRemoteStreams;
import org.apache.s4.core.ft.CheckpointingFramework;
import org.apache.s4.core.ft.NoOpCheckpointingFramework;
import org.apache.s4.core.staging.BlockingRemoteSendersExecutorServiceFactory;
import org.apache.s4.core.staging.BlockingStreamExecutorServiceFactory;
import org.apache.s4.core.staging.RemoteSendersExecutorServiceFactory;
import org.apache.s4.core.staging.SenderExecutorServiceFactory;
import org.apache.s4.core.staging.StreamExecutorServiceFactory;
import org.apache.s4.core.staging.ThrottlingSenderExecutorServiceFactory;
import org.slf4j.Logger;
import org.slf4j.LoggerFactory;

import com.google.common.io.Files;
import com.google.inject.AbstractModule;
import com.google.inject.Binder;
import com.google.inject.Provides;
import com.google.inject.name.Named;
import com.google.inject.name.Names;

/**
 * Default module allowing assignment from ZK, communication through Netty, and distributed deployment management
 * 
 */
public class DefaultCoreModule extends AbstractModule {

    private static Logger logger = LoggerFactory.getLogger(DefaultCoreModule.class);

    InputStream coreConfigFileInputStream;
    private PropertiesConfiguration config;

    String clusterName = null;

    public DefaultCoreModule(InputStream coreConfigFileInputStream) {
        this.coreConfigFileInputStream = coreConfigFileInputStream;
    }

    @Override
    protected void configure() {
        if (config == null) {
            loadProperties(binder());
        }
        if (coreConfigFileInputStream != null) {
            try {
                coreConfigFileInputStream.close();
            } catch (IOException ignored) {
            }
        }

        /* The hashing function to map keys top partitions. */
        bind(Hasher.class).to(DefaultHasher.class);

<<<<<<< HEAD
=======
        bind(DeploymentManager.class).to(DistributedDeploymentManager.class);

>>>>>>> 1eb5c87a
        bind(S4RLoaderFactory.class);

        // For enabling checkpointing, one needs to use a custom module, such as
        // org.apache.s4.core.ft.FileSytemBasedCheckpointingModule
        bind(CheckpointingFramework.class).to(NoOpCheckpointingFramework.class);

        // shed load in local sender only by default
        bind(SenderExecutorServiceFactory.class).to(ThrottlingSenderExecutorServiceFactory.class);
        bind(RemoteSendersExecutorServiceFactory.class).to(BlockingRemoteSendersExecutorServiceFactory.class);

        bind(StreamExecutorServiceFactory.class).to(BlockingStreamExecutorServiceFactory.class);

        bind(RemoteStreams.class).to(ZkRemoteStreams.class);
        bind(RemoteSenders.class).to(DefaultRemoteSenders.class);

    }

    @Provides
    @Named("s4.tmp.dir")
    public File provideTmpDir() {
        File tmpS4Dir = Files.createTempDir();
        tmpS4Dir.deleteOnExit();
        logger.warn(
                "s4.tmp.dir not specified, using temporary directory [{}] for unpacking S4R. You may want to specify a parent non-temporary directory.",
                tmpS4Dir.getAbsolutePath());
        return tmpS4Dir;
    }

    private void loadProperties(Binder binder) {
        try {
            config = new PropertiesConfiguration();
            config.load(coreConfigFileInputStream);

            // TODO - validate properties.

            /* Make all properties injectable. Do we need this? */
            Names.bindProperties(binder, ConfigurationConverter.getProperties(config));

        } catch (ConfigurationException e) {
            binder.addError(e);
            e.printStackTrace();
        }
    }

}<|MERGE_RESOLUTION|>--- conflicted
+++ resolved
@@ -80,11 +80,6 @@
         /* The hashing function to map keys top partitions. */
         bind(Hasher.class).to(DefaultHasher.class);
 
-<<<<<<< HEAD
-=======
-        bind(DeploymentManager.class).to(DistributedDeploymentManager.class);
-
->>>>>>> 1eb5c87a
         bind(S4RLoaderFactory.class);
 
         // For enabling checkpointing, one needs to use a custom module, such as
