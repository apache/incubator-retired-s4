/**
 * Licensed to the Apache Software Foundation (ASF) under one
 * or more contributor license agreements.  See the NOTICE file
 * distributed with this work for additional information
 * regarding copyright ownership.  The ASF licenses this file
 * to you under the Apache License, Version 2.0 (the
 * "License"); you may not use this file except in compliance
 * with the License.  You may obtain a copy of the License at
 *
 *     http://www.apache.org/licenses/LICENSE-2.0
 *
 * Unless required by applicable law or agreed to in writing, software
 * distributed under the License is distributed on an "AS IS" BASIS,
 * WITHOUT WARRANTIES OR CONDITIONS OF ANY KIND, either express or implied.
 * See the License for the specific language governing permissions and
 * limitations under the License.
 */

package org.apache.s4.wordcount;

import java.io.IOException;
import java.util.concurrent.CountDownLatch;
import java.util.concurrent.TimeUnit;

import junit.framework.Assert;

import org.apache.s4.base.Event;
import org.apache.s4.comm.DefaultCommModule;
import org.apache.s4.comm.serialize.SerializerDeserializerFactory;
import org.apache.s4.comm.tcp.TCPEmitter;
<<<<<<< HEAD
import org.apache.s4.core.AppModule;
=======
import org.apache.s4.core.BaseModule;
>>>>>>> 1aa1e775
import org.apache.s4.core.DefaultCoreModule;
import org.apache.s4.core.S4Node;
import org.apache.s4.core.util.AppConfig;
import org.apache.s4.deploy.DeploymentUtils;
import org.apache.s4.fixtures.CommTestUtils;
import org.apache.s4.fixtures.ZkBasedTest;
import org.apache.zookeeper.CreateMode;
import org.apache.zookeeper.ZooDefs.Ids;
import org.apache.zookeeper.ZooKeeper;
import org.junit.Test;

import com.google.common.io.Resources;
import com.google.inject.Guice;
import com.google.inject.Injector;

public class WordCountTest extends ZkBasedTest {

    public static final String SENTENCE_1 = "to be or not to be doobie doobie da";
    public static final int SENTENCE_1_TOTAL_WORDS = SENTENCE_1.split(" ").length;
    public static final String SENTENCE_2 = "doobie doobie da";
    public static final int SENTENCE_2_TOTAL_WORDS = SENTENCE_2.split(" ").length;
    public static final String SENTENCE_3 = "doobie";
    public static final int SENTENCE_3_TOTAL_WORDS = SENTENCE_3.split(" ").length;
    public static final String FLAG = ";";
    public static int TOTAL_WORDS = SENTENCE_1_TOTAL_WORDS + SENTENCE_2_TOTAL_WORDS + SENTENCE_3_TOTAL_WORDS;
    private TCPEmitter emitter;
    Injector injector;

<<<<<<< HEAD
    // private static Factory zookeeperServerConnectionFactory;

    // @Before
    // public void prepare() throws IOException, InterruptedException, KeeperException {
    // CommTestUtils.cleanupTmpDirs();
    // zookeeperServerConnectionFactory = CommTestUtils.startZookeeperServer();
    //
    // }

    @Before
    public void prepareEmitter() throws IOException {
        injector = Guice.createInjector(new DefaultCommModule(Resources.getResource("default.s4.comm.properties")
                .openStream(), "cluster1"), new DefaultCoreModule(Resources.getResource("default.s4.core.properties")
                .openStream()), new AppModule(getClass().getClassLoader()));
=======
    public void createEmitter() throws IOException {
        injector = Guice.createInjector(new BaseModule(
                Resources.getResource("default.s4.base.properties").openStream(), "cluster1"), new DefaultCommModule(
                Resources.getResource("default.s4.comm.properties").openStream()), new DefaultCoreModule(Resources
                .getResource("default.s4.core.properties").openStream()));
>>>>>>> 1aa1e775

        emitter = injector.getInstance(TCPEmitter.class);

    }

    /**
     * A simple word count application:
     * 
     * 
     * 
     * 
     * sentences words word counts Adapter ------------> WordSplitterPE -----------> WordCounterPE ------------->
     * WordClassifierPE key = "sentence" key = word key="classifier" (should be *)
     * 
     * 
     * The test consists in checking that words are correctly counted.
     * 
     * 
     */
    @Test
    public void testSimple() throws Exception {
        final ZooKeeper zk = CommTestUtils.createZkClient();
        DeploymentUtils.initAppConfig(new AppConfig.Builder().appClassName(WordCountApp.class.getName()).build(),
                "cluster1", true, "localhost:2181");
        S4Node.main(new String[] { "-cluster=cluster1", });

        // we create the emitter now, it will share zk node assignment with the S4 node
        createEmitter();

        CountDownLatch signalTextProcessed = new CountDownLatch(1);
        CommTestUtils.watchAndSignalCreation("/results", signalTextProcessed, zk);

        // add authorizations for processing
        for (int i = 1; i <= SENTENCE_1_TOTAL_WORDS + SENTENCE_2_TOTAL_WORDS + 1; i++) {
            zk.create("/continue_" + i, new byte[0], Ids.OPEN_ACL_UNSAFE, CreateMode.EPHEMERAL);
        }
        injectSentence(SENTENCE_1);
        injectSentence(SENTENCE_2);
        injectSentence(SENTENCE_3);
        Assert.assertTrue(signalTextProcessed.await(10, TimeUnit.SECONDS));
        String results = new String(zk.getData("/results", false, null));
        Assert.assertEquals("be=2;da=2;doobie=5;not=1;or=1;to=2;", results);
    }

    public void injectSentence(String sentence) throws IOException, InterruptedException {
        Event event = new Event();
        event.setStreamId("inputStream");
        event.put("sentence", String.class, sentence);
<<<<<<< HEAD
        emitter.send(
                0,
                injector.getInstance(SerializerDeserializerFactory.class)
                        .createSerializerDeserializer(getClass().getClassLoader()).serialize(event));
=======

        // NOTE: we send to partition 1 since partition 0 hosts the emitter
        emitter.send(0, new EventMessage("-1", "inputStream", injector.getInstance(SerializerDeserializer.class)
                .serialize(event)));
>>>>>>> 1aa1e775
    }

}<|MERGE_RESOLUTION|>--- conflicted
+++ resolved
@@ -28,11 +28,7 @@
 import org.apache.s4.comm.DefaultCommModule;
 import org.apache.s4.comm.serialize.SerializerDeserializerFactory;
 import org.apache.s4.comm.tcp.TCPEmitter;
-<<<<<<< HEAD
-import org.apache.s4.core.AppModule;
-=======
 import org.apache.s4.core.BaseModule;
->>>>>>> 1aa1e775
 import org.apache.s4.core.DefaultCoreModule;
 import org.apache.s4.core.S4Node;
 import org.apache.s4.core.util.AppConfig;
@@ -61,28 +57,11 @@
     private TCPEmitter emitter;
     Injector injector;
 
-<<<<<<< HEAD
-    // private static Factory zookeeperServerConnectionFactory;
-
-    // @Before
-    // public void prepare() throws IOException, InterruptedException, KeeperException {
-    // CommTestUtils.cleanupTmpDirs();
-    // zookeeperServerConnectionFactory = CommTestUtils.startZookeeperServer();
-    //
-    // }
-
-    @Before
-    public void prepareEmitter() throws IOException {
-        injector = Guice.createInjector(new DefaultCommModule(Resources.getResource("default.s4.comm.properties")
-                .openStream(), "cluster1"), new DefaultCoreModule(Resources.getResource("default.s4.core.properties")
-                .openStream()), new AppModule(getClass().getClassLoader()));
-=======
     public void createEmitter() throws IOException {
         injector = Guice.createInjector(new BaseModule(
                 Resources.getResource("default.s4.base.properties").openStream(), "cluster1"), new DefaultCommModule(
                 Resources.getResource("default.s4.comm.properties").openStream()), new DefaultCoreModule(Resources
                 .getResource("default.s4.core.properties").openStream()));
->>>>>>> 1aa1e775
 
         emitter = injector.getInstance(TCPEmitter.class);
 
@@ -131,17 +110,12 @@
         Event event = new Event();
         event.setStreamId("inputStream");
         event.put("sentence", String.class, sentence);
-<<<<<<< HEAD
+
+        // NOTE: we send to partition 0 since partition 1 hosts the emitter
         emitter.send(
                 0,
                 injector.getInstance(SerializerDeserializerFactory.class)
-                        .createSerializerDeserializer(getClass().getClassLoader()).serialize(event));
-=======
-
-        // NOTE: we send to partition 1 since partition 0 hosts the emitter
-        emitter.send(0, new EventMessage("-1", "inputStream", injector.getInstance(SerializerDeserializer.class)
-                .serialize(event)));
->>>>>>> 1aa1e775
+                        .createSerializerDeserializer(Thread.currentThread().getContextClassLoader()).serialize(event));
     }
 
 }