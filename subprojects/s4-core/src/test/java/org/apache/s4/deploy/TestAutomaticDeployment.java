--- conflicted
+++ resolved
@@ -104,20 +104,11 @@
         CommTestUtils.watchAndSignalCreation(AppConstants.INITIALIZED_ZNODE_1, signalAppStarted,
                 CommTestUtils.createZkClient());
 
-<<<<<<< HEAD
         if (createZkAppNode) {
             // otherwise we need to do that through a separate tool
-            ZNRecord record = new ZNRecord(String.valueOf(System.currentTimeMillis()));
-            record.putSimpleField(DistributedDeploymentManager.S4R_URI, uri);
-            zkClient.create("/s4/clusters/cluster1/app/s4App", record, CreateMode.PERSISTENT);
+            DeploymentUtils.initAppConfig(new AppConfig.Builder().appURI(uri).build(), "cluster1", true,
+                    "localhost:2181");
         }
-=======
-        DeploymentUtils.initAppConfig(new AppConfig.Builder().appURI(uri).build(), "cluster1", true, "localhost:2181");
-
-        // ZNRecord record = new ZNRecord(String.valueOf(System.currentTimeMillis()));
-        // record.putSimpleField(DistributedDeploymentManager.S4R_URI, uri);
-        // zkClient.create("/s4/clusters/cluster1/app/s4App", record, CreateMode.PERSISTENT);
->>>>>>> 1aa1e775
 
         Assert.assertTrue(signalAppInitialized.await(20, TimeUnit.SECONDS));
         Assert.assertTrue(signalAppStarted.await(20, TimeUnit.SECONDS));
@@ -158,19 +149,9 @@
                 Files.newInputStreamSupplier(new File(tmpAppsDir.getAbsolutePath()
                         + "/simple-deployable-app-1-0.0.0-SNAPSHOT.s4r")), Files.newOutputStreamSupplier(s4rToDeploy)) > 0);
 
-<<<<<<< HEAD
         // we start a
         s4rHttpServer = new S4RHttpServer(8080, tmpDir);
         s4rHttpServer.start();
-=======
-        // we start a simple web server
-        InetSocketAddress addr = new InetSocketAddress(8080);
-        httpServer = HttpServer.create(addr, 0);
-
-        httpServer.createContext("/s4", new MyHandler(tmpDir));
-        httpServer.setExecutor(Executors.newCachedThreadPool());
-        httpServer.start();
->>>>>>> 1aa1e775
 
         assertDeployment("http://localhost:8080/s4/" + s4rToDeploy.getName(), zkClient, true);
 
@@ -226,30 +207,8 @@
 
             }
         });
-<<<<<<< HEAD
-=======
-
-        // CoreTestUtils.initAppConfig(new AppConfig.Builder().build(), true);
-
-        forkedNode = CoreTestUtils.forkS4Node(new String[] { "-cluster=cluster1" });
-
-        // TODO synchro with ready state from zk
-        Thread.sleep(10000);
-        // Assert.assertTrue(signalProcessesReady.await(10, TimeUnit.SECONDS));
-
->>>>>>> 1aa1e775
-    }
-
-    // @Before
-    // public void clean() throws Exception {
-    // final ZooKeeper zk = CommTestUtils.createZkClient();
-    // try {
-    // zk.delete("/simpleAppCreated", -1);
-    // } catch (Exception ignored) {
-    // }
-    //
-    // zk.close();
-    // }
+
+    }
 
     @After
     public void cleanup() throws Exception {
