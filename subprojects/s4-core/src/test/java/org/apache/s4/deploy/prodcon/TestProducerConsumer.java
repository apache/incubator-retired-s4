/**
 * Licensed to the Apache Software Foundation (ASF) under one
 * or more contributor license agreements.  See the NOTICE file
 * distributed with this work for additional information
 * regarding copyright ownership.  The ASF licenses this file
 * to you under the Apache License, Version 2.0 (the
 * "License"); you may not use this file except in compliance
 * with the License.  You may obtain a copy of the License at
 *
 *     http://www.apache.org/licenses/LICENSE-2.0
 *
 * Unless required by applicable law or agreed to in writing, software
 * distributed under the License is distributed on an "AS IS" BASIS,
 * WITHOUT WARRANTIES OR CONDITIONS OF ANY KIND, either express or implied.
 * See the License for the specific language governing permissions and
 * limitations under the License.
 */

package org.apache.s4.deploy.prodcon;

import java.io.File;
import java.io.IOException;
import java.util.List;
import java.util.concurrent.CountDownLatch;
import java.util.concurrent.TimeUnit;

import junit.framework.Assert;

import org.I0Itec.zkclient.IZkChildListener;
import org.I0Itec.zkclient.exception.ZkNoNodeException;
import org.apache.commons.configuration.ConfigurationException;
import org.apache.commons.configuration.PropertiesConfiguration;
import org.apache.s4.comm.tools.TaskSetup;
import org.apache.s4.comm.topology.ZNRecordSerializer;
import org.apache.s4.comm.topology.ZkClient;
import org.apache.s4.core.util.AppConfig;
import org.apache.s4.deploy.DeploymentUtils;
import org.apache.s4.fixtures.CommTestUtils;
import org.apache.s4.fixtures.CoreTestUtils;
import org.apache.zookeeper.KeeperException;
import org.apache.zookeeper.ZooKeeper;
import org.apache.zookeeper.server.NIOServerCnxn.Factory;
import org.junit.After;
import org.junit.Before;
import org.junit.BeforeClass;
import org.junit.Test;

import com.google.common.io.Resources;
import com.sun.net.httpserver.HttpServer;

public class TestProducerConsumer {

    private Factory zookeeperServerConnectionFactory;
    private Process forkedProducerNode;
    private Process forkedConsumerNode;
    private ZkClient zkClient;
    private final static String PRODUCER_CLUSTER = "producerCluster";
    private final static String CONSUMER_CLUSTER = "consumerCluster";
    private HttpServer httpServer;
    private static File producerS4rDir;
    private static File consumerS4rDir;

    @BeforeClass
    public static void createS4RFiles() throws Exception {
        File gradlewFile = CoreTestUtils.findGradlewInRootDir();

        producerS4rDir = new File(gradlewFile.getParentFile().getAbsolutePath() + "/test-apps/producer-app/build/libs");
        consumerS4rDir = new File(gradlewFile.getParentFile().getAbsolutePath() + "/test-apps/consumer-app/build/libs");

        CoreTestUtils.callGradleTask(new File(gradlewFile.getParentFile().getAbsolutePath()
                + "/test-apps/producer-app/build.gradle"), "clean", new String[] { "-buildFile="
                + gradlewFile.getParentFile().getAbsolutePath() + "/test-apps/producer-app/build.gradle" });
        Assert.assertFalse(producerS4rDir.exists());

        CoreTestUtils.callGradleTask(new File(gradlewFile.getParentFile().getAbsolutePath()
<<<<<<< HEAD
                + "/test-apps/producer-app/build.gradle"), "s4r", new String[] { "-buildFile="
                + gradlewFile.getParentFile().getAbsolutePath() + "/test-apps/producer-app/build.gradle" });

        Assert.assertTrue(new File(producerS4rDir, "producer-app-0.0.0-SNAPSHOT.s4r").exists());

        CoreTestUtils.callGradleTask(new File(gradlewFile.getParentFile().getAbsolutePath()
                + "/test-apps/consumer-app/build.gradle"), "clean", new String[] { "-buildFile="
                + gradlewFile.getParentFile().getAbsolutePath() + "/test-apps/consumer-app/build.gradle" });
        Assert.assertFalse(consumerS4rDir.exists());

        CoreTestUtils.callGradleTask(new File(gradlewFile.getParentFile().getAbsolutePath()
                + "/test-apps/consumer-app/build.gradle"), "s4r", new String[] { "-buildFile="
                + gradlewFile.getParentFile().getAbsolutePath() + "/test-apps/consumer-app/build.gradle" });

        Assert.assertTrue(new File(consumerS4rDir, "consumer-app-0.0.0-SNAPSHOT.s4r").exists());
=======
                + "/test-apps/producer-app/build.gradle"), "installS4R",
                new String[] { "appsDir=" + tmpAppsDir.getAbsolutePath(), "appClass=s4app.ProducerApp" });

        CoreTestUtils.callGradleTask(new File(gradlewFile.getParentFile().getAbsolutePath()
                + "/test-apps/consumer-app/build.gradle"), "installS4R",
                new String[] { "appsDir=" + tmpAppsDir.getAbsolutePath(), "appClass=s4app.ConsumerApp" });
>>>>>>> 858a8aff
    }

    @Before
    public void prepare() throws Exception {
        CommTestUtils.cleanupTmpDirs();
        zookeeperServerConnectionFactory = CommTestUtils.startZookeeperServer();
        final ZooKeeper zk = CommTestUtils.createZkClient();
        try {
            zk.delete("/simpleAppCreated", -1);
        } catch (Exception ignored) {
        }

        zk.close();
    }

    @After
    public void cleanup() throws Exception {
        CommTestUtils.stopZookeeperServer(zookeeperServerConnectionFactory);
        CommTestUtils.killS4App(forkedProducerNode);
        CommTestUtils.killS4App(forkedConsumerNode);
    }

    private PropertiesConfiguration loadConfig() throws org.apache.commons.configuration.ConfigurationException,
            IOException {
        PropertiesConfiguration config = new PropertiesConfiguration();
        config.load(Resources.getResource("default.s4.core.properties").openStream());
        return config;
    }

    @Test
    public void testInitialDeploymentFromFileSystem() throws Exception {

        File producerS4R = new File(producerS4rDir, "producer-app-0.0.0-SNAPSHOT.s4r");
        String uriProducer = producerS4R.toURI().toString();

        File consumerS4R = new File(consumerS4rDir, "consumer-app-0.0.0-SNAPSHOT.s4r");
        String uriConsumer = consumerS4R.toURI().toString();

        initializeS4Node();

        CountDownLatch signalConsumptionComplete = new CountDownLatch(1);
        CommTestUtils.watchAndSignalCreation("/AllTicksReceived", signalConsumptionComplete,
                CommTestUtils.createZkClient());

        boolean consumerStreamReady = true;
        try {
            zkClient.getChildren("/s4/streams/tickStream/consumers");
        } catch (ZkNoNodeException e) {
            consumerStreamReady = false;
        }
        Assert.assertFalse(consumerStreamReady);
        final CountDownLatch signalConsumerReady = new CountDownLatch(1);

        zkClient.subscribeChildChanges("/s4/streams/tickStream/consumers", new IZkChildListener() {

            @Override
            public void handleChildChange(String parentPath, List<String> currentChilds) throws Exception {
                if (currentChilds.size() == 1) {
                    signalConsumerReady.countDown();
                }

            }
        });

        DeploymentUtils.initAppConfig(new AppConfig.Builder().appURI(uriConsumer).build(), CONSUMER_CLUSTER, true,
                "localhost:2181");
        // TODO check that consumer app is ready with a better way than checking stream consumers
        Assert.assertTrue(signalConsumerReady.await(20, TimeUnit.SECONDS));

        DeploymentUtils.initAppConfig(new AppConfig.Builder().appURI(uriProducer).build(), PRODUCER_CLUSTER, true,
                "localhost:2181");

        // that may be a bit long to complete...
        Assert.assertTrue(signalConsumptionComplete.await(40, TimeUnit.SECONDS));

    }

    private void initializeS4Node() throws ConfigurationException, IOException, InterruptedException, KeeperException {
        // 1. start s4 nodes. Check that no app is deployed.
        TaskSetup taskSetup = new TaskSetup("localhost:" + CommTestUtils.ZK_PORT);
        taskSetup.clean("s4");
        taskSetup.setup(PRODUCER_CLUSTER, 1, 1300);

        TaskSetup taskSetup2 = new TaskSetup("localhost:" + CommTestUtils.ZK_PORT);
        taskSetup2.setup(CONSUMER_CLUSTER, 1, 1400);

        zkClient = new ZkClient("localhost:" + CommTestUtils.ZK_PORT);
        zkClient.setZkSerializer(new ZNRecordSerializer());
        List<String> processes = zkClient.getChildren("/s4/clusters/" + PRODUCER_CLUSTER + "/process");
        Assert.assertTrue(processes.size() == 0);
        final CountDownLatch signalProcessesReady = new CountDownLatch(1);

        zkClient.subscribeChildChanges("/s4/clusters/" + PRODUCER_CLUSTER + "/process", new IZkChildListener() {

            @Override
            public void handleChildChange(String parentPath, List<String> currentChilds) throws Exception {
                if (currentChilds.size() == 1) {
                    signalProcessesReady.countDown();
                }

            }
        });

        zkClient.subscribeChildChanges("/s4/clusters/" + CONSUMER_CLUSTER + "/process", new IZkChildListener() {

            @Override
            public void handleChildChange(String parentPath, List<String> currentChilds) throws Exception {
                if (currentChilds.size() == 1) {
                    signalProcessesReady.countDown();
                }

            }
        });

        forkedProducerNode = CoreTestUtils.forkS4Node(new String[] { "-cluster=" + PRODUCER_CLUSTER }, zkClient, 20,
                PRODUCER_CLUSTER);
        forkedConsumerNode = CoreTestUtils.forkS4Node(new String[] { "-cluster=" + CONSUMER_CLUSTER }, zkClient, 20,
                CONSUMER_CLUSTER);

        Assert.assertTrue(signalProcessesReady.await(20, TimeUnit.SECONDS));

    }
}<|MERGE_RESOLUTION|>--- conflicted
+++ resolved
@@ -73,9 +73,9 @@
         Assert.assertFalse(producerS4rDir.exists());
 
         CoreTestUtils.callGradleTask(new File(gradlewFile.getParentFile().getAbsolutePath()
-<<<<<<< HEAD
                 + "/test-apps/producer-app/build.gradle"), "s4r", new String[] { "-buildFile="
-                + gradlewFile.getParentFile().getAbsolutePath() + "/test-apps/producer-app/build.gradle" });
+                + gradlewFile.getParentFile().getAbsolutePath() + "/test-apps/producer-app/build.gradle",
+                "appClass=s4app.ProducerApp" });
 
         Assert.assertTrue(new File(producerS4rDir, "producer-app-0.0.0-SNAPSHOT.s4r").exists());
 
@@ -86,17 +86,10 @@
 
         CoreTestUtils.callGradleTask(new File(gradlewFile.getParentFile().getAbsolutePath()
                 + "/test-apps/consumer-app/build.gradle"), "s4r", new String[] { "-buildFile="
-                + gradlewFile.getParentFile().getAbsolutePath() + "/test-apps/consumer-app/build.gradle" });
+                + gradlewFile.getParentFile().getAbsolutePath() + "/test-apps/consumer-app/build.gradle",
+                "appClass=s4app.ConsumerApp" });
 
         Assert.assertTrue(new File(consumerS4rDir, "consumer-app-0.0.0-SNAPSHOT.s4r").exists());
-=======
-                + "/test-apps/producer-app/build.gradle"), "installS4R",
-                new String[] { "appsDir=" + tmpAppsDir.getAbsolutePath(), "appClass=s4app.ProducerApp" });
-
-        CoreTestUtils.callGradleTask(new File(gradlewFile.getParentFile().getAbsolutePath()
-                + "/test-apps/consumer-app/build.gradle"), "installS4R",
-                new String[] { "appsDir=" + tmpAppsDir.getAbsolutePath(), "appClass=s4app.ConsumerApp" });
->>>>>>> 858a8aff
     }
 
     @Before
