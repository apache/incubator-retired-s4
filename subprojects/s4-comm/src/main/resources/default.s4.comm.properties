--- conflicted
+++ resolved
@@ -3,12 +3,7 @@
 s4.comm.listener.class=org.apache.s4.comm.tcp.TCPListener
 
 # I/O channel connection timeout, when applicable (e.g. used by netty)
-<<<<<<< HEAD
 s4.comm.timeout=1000
-s4.cluster.zk_address = localhost:2181
-s4.cluster.zk_session_timeout = 10000
-s4.cluster.zk_connection_timeout = 10000
-
 
 # NOTE: the following numbers should be tuned according to the application, use case, and infrastructure
 
@@ -31,6 +26,3 @@
 
 # maximum number of events in the buffer of the processing stage
 s4.stream.workQueueSize=10000
-=======
-s4.comm.timeout=1000
->>>>>>> 1aa1e775
