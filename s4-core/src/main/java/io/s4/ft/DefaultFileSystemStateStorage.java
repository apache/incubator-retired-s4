--- conflicted
+++ resolved
@@ -40,8 +40,6 @@
     @Override
     public void saveState(SafeKeeperId key, byte[] state,
             StorageCallback callback) {
-<<<<<<< HEAD
-        
         ToSave toSave = new ToSave(key, state, callback);
         queue.add(toSave);
     }
@@ -66,21 +64,6 @@
                     // parent file has prototype id
                     if (!f.getParentFile().mkdir()) {
                         toSave.cb.storageOperationResult(
-=======
-        // TODO asynchronous
-
-        File f = safeKeeperID2File(key);
-        if (logger.isDebugEnabled()) {
-            logger.debug("Checkpointing [" + key + "] into file: ["
-                    + f.getAbsolutePath()
-                    + "]");
-        }
-        if (!f.exists()) {
-            if (!f.getParentFile().exists()) {
-                // parent file has prototype id
-                if (!f.getParentFile().mkdir()) {
-                    callback.storageOperationResult(
->>>>>>> adb50c3b
                             SafeKeeper.StorageResultCode.FAILURE,
                             "Cannot create directory for storing PE for prototype: "
                                     + f.getParentFile().getAbsolutePath());
