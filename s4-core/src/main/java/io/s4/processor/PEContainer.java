/*
 * Copyright (c) 2010 Yahoo! Inc. All rights reserved.
 * 
 * Licensed under the Apache License, Version 2.0 (the "License");
 * you may not use this file except in compliance with the License.
 * You may obtain a copy of the License at
 * 	        http://www.apache.org/licenses/LICENSE-2.0
 * 
 * Unless required by applicable law or agreed to in writing,
 * software distributed under the License is distributed on an
 * "AS IS" BASIS, WITHOUT WARRANTIES OR CONDITIONS OF ANY KIND,
 * either express or implied. See the License for the specific
 * language governing permissions and limitations under the
 * License. See accompanying LICENSE file. 
 */
package io.s4.processor;

import static io.s4.util.MetricsName.S4_APP_METRICS;
import static io.s4.util.MetricsName.S4_CORE_METRICS;
import static io.s4.util.MetricsName.pecontainer_ev_dq_ct;
import static io.s4.util.MetricsName.pecontainer_ev_err_ct;
import static io.s4.util.MetricsName.pecontainer_ev_nq_ct;
import static io.s4.util.MetricsName.pecontainer_ev_process_ct;
import static io.s4.util.MetricsName.pecontainer_exec_elapse_time;
import static io.s4.util.MetricsName.pecontainer_msg_drop_ct;
import static io.s4.util.MetricsName.pecontainer_pe_ct;
import static io.s4.util.MetricsName.pecontainer_qsz;
import static io.s4.util.MetricsName.pecontainer_qsz_w;
import io.s4.collector.EventWrapper;
import io.s4.dispatcher.partitioner.CompoundKeyInfo;
import io.s4.ft.CheckpointingEvent;
import io.s4.ft.SafeKeeper;
import io.s4.logger.Monitor;
import io.s4.util.clock.Clock;
import io.s4.util.clock.EventClock;

import java.util.ArrayList;
import java.util.Collections;
import java.util.HashMap;
import java.util.List;
import java.util.Map;
import java.util.concurrent.BlockingQueue;
import java.util.concurrent.LinkedBlockingQueue;

import org.apache.log4j.Logger;

public class PEContainer implements Runnable, AsynchronousEventProcessor {
    private static Logger logger = Logger.getLogger(PEContainer.class);
    BlockingQueue<EventWrapper> workQueue;
    private List<PrototypeWrapper> prototypeWrappers = new ArrayList<PrototypeWrapper>();
    private Monitor monitor;
    private Clock clock;
    private int maxQueueSize = 1000;
    private boolean trackByKey;
    private Map<String, Integer> countByEventType = Collections.synchronizedMap(new HashMap<String, Integer>());
	private SafeKeeper safeKeeper;

    private ControlEventProcessor controlEventProcessor = null;

    public void setMaxQueueSize(int maxQueueSize) {
        this.maxQueueSize = maxQueueSize;
    }

    public void setMonitor(Monitor monitor) {
        this.monitor = monitor;
    }

    public void setClock(Clock s4Clock) {
        this.clock = s4Clock;
    }

    public Clock getClock() {
        return clock;
    }

    public void setTrackByKey(boolean trackByKey) {
        this.trackByKey = trackByKey;
    }

<<<<<<< HEAD
	public void setSafeKeeper(SafeKeeper sk) {
		this.safeKeeper = sk;
	}

    public void addProcessor(ProcessingElement processor) {
        System.out.println("adding pe: " + processor);
        PrototypeWrapper pw = new PrototypeWrapper(processor, s4Clock);
        pw.setSafeKeeper(safeKeeper);
=======
    public void addProcessor(AbstractPE processor) {
        System.out.println("adding pe: " + processor);
        PrototypeWrapper pw = new PrototypeWrapper(processor, clock);
>>>>>>> 7aaba958
        prototypeWrappers.add(pw);
        adviceLists.add(pw.advise());
    }

    public void setProcessors(AbstractPE[] processors) {
        // prototypeWrappers = new ArrayList<PrototypeWrapper>();

        for (int i = 0; i < processors.length; i++) {
            addProcessor(processors[i]);
        }
    }

    public void setControlEventProcessor(ControlEventProcessor cep) {
        this.controlEventProcessor = cep;
    }

    public PEContainer() {

    }

    List<List<EventAdvice>> adviceLists = new ArrayList<List<EventAdvice>>();

    public void init() {
        workQueue = new LinkedBlockingQueue<EventWrapper>(maxQueueSize);
        for (PrototypeWrapper pw : prototypeWrappers) {
            adviceLists.add(pw.advise());
			pw.setSafeKeeper(safeKeeper);
        }
        Thread t = new Thread(this, "PEContainer");
        t.start();
        t = new Thread(new Watcher());
        t.start();
    }

    /*
     * (non-Javadoc)
     * 
     * @see
     * io.s4.processor.AsynchronousEventProcessor#queueWork(io.s4.collector.
     * EventWrapper)
     */
    @Override
    public void queueWork(EventWrapper eventWrapper) {
        boolean isAddSucceed = false;

        try {
            isAddSucceed = workQueue.offer(eventWrapper);
            if (monitor != null) {
                if (isAddSucceed) {
                    monitor.increment(pecontainer_ev_nq_ct.toString(),
                                      1,
                                      S4_CORE_METRICS.toString());
                } else {
                    monitor.increment(pecontainer_msg_drop_ct.toString(),
                                      1,
                                      S4_CORE_METRICS.toString());
                }
                monitor.set(pecontainer_qsz.toString(),
                            getQueueSize(),
                            S4_CORE_METRICS.toString());
            }
        } catch (Exception e) {
            logger.error("metrics name doesn't exist", e);
        }
    }

    // This will always be called by a different thread than the one executing
    // run()
    /*
     * (non-Javadoc)
     * 
     * @see io.s4.processor.AsynchronousEventProcessor#getQueueSize()
     */
    @Override
    public int getQueueSize() {
        return workQueue.size();
    }

    /**
     * An event is a control event if its stream name begins with the character
     * '#'.
     * 
     * Control events are handled specially.
     * 
     * @param e
     *            the event wrapper to test
     * @return true if and only if e is a control message.
     */
    private boolean testControlEvent(EventWrapper e) {
        String streamName = e.getStreamName();

        if (streamName.length() > 0 && streamName.charAt(0) == '#')
            return true;

        return false;
    }

    public void run() {
        long startTime, endTime;
        while (true) {
            EventWrapper eventWrapper = null;
            try {
                eventWrapper = workQueue.take();
                if (clock instanceof EventClock) {
                    EventClock eventClock = (EventClock) clock;
                    eventClock.update(eventWrapper);
                    // To what time to update the clock
                }
                if (trackByKey) {
                    boolean foundOne = false;
                    for (CompoundKeyInfo compoundKeyInfo : eventWrapper.getCompoundKeys()) {
                        foundOne = true;
                        updateCount(eventWrapper.getStreamName() + " "
                                + compoundKeyInfo.getCompoundKey());
                    }

                    if (!foundOne) {
                        updateCount(eventWrapper.getStreamName() + " *");
                    }
                }

                startTime = System.currentTimeMillis();
                if (logger.isDebugEnabled()) {
                    logger.debug("STEP 5 (PEContainer): workQueue.take - "
                            + eventWrapper.toString());
                }
                // Logger.getLogger("s4").debug(
                // "Incoming: " + event.getEventName());
                if (monitor != null) {
                    monitor.increment(pecontainer_ev_dq_ct.toString(),
                                      1,
                                      S4_CORE_METRICS.toString());
                }
                // printPlainPartitionInfoList(event.getCompoundKeyList());

                if (eventWrapper.getStreamName().endsWith("_checkpointing")
                        || eventWrapper.getStreamName().endsWith("_recovery")) {
                    // in that case, we don't need to iterate over all prototypes and advises: 
                    // the target PE is specified in the event
                    handleCheckpointingOrRecovery(eventWrapper);
                } else {

                    boolean ctrlEvent = testControlEvent(eventWrapper);

                    // execute the PEs interested in this event
                    for (int i = 0; i < prototypeWrappers.size(); i++) {
                        if (logger.isDebugEnabled()) {
                            logger.debug("STEP 6 (PEContainer): prototypeWrappers("
                                    + i
                                    + ") - "
                                    + prototypeWrappers.get(i).toString()
                                    + " - " + eventWrapper.getStreamName());
                        }

                        // first check if this is a control message and handle
                        // it if
                        // so.
                        if (ctrlEvent) {
                            if (controlEventProcessor != null) {
                                controlEventProcessor.process(eventWrapper,
                                        prototypeWrappers.get(i));
                            }

                            continue;
                        }

                        // otherwise, continue processing event.
                        List<EventAdvice> adviceList = adviceLists.get(i);
                        for (EventAdvice eventAdvice : adviceList) {
                            if (eventAdvice.getEventName().equals("*")
                                    || eventAdvice.getEventName().equals(
                                            eventWrapper.getStreamName())) {
                                // event name matches
                            } else {
                                continue;
                            }

                            if (eventAdvice.getKey().equals("*")) {
                                invokePE(prototypeWrappers.get(i).getPE("*"),
                                        eventWrapper, null);
                                continue;
                            }
                            
                            for (CompoundKeyInfo compoundKeyInfo : eventWrapper
                                    .getCompoundKeys()) {
                                if (eventAdvice.getKey().equals(
                                        compoundKeyInfo.getCompoundKey())) {
                                    invokePE(
                                            prototypeWrappers
                                                    .get(i)
                                                    .getPE(compoundKeyInfo
                                                            .getCompoundValue()),
                                            eventWrapper, compoundKeyInfo);
                                }
                            }
                        }
                    }
                }

                endTime = System.currentTimeMillis();
                if (monitor != null) {
                    // TODO: need to be changed for more accurate calc
                    monitor.increment(pecontainer_exec_elapse_time.toString(),
                                      (int) (endTime - startTime),
                                      S4_CORE_METRICS.toString());
                }
            } catch (InterruptedException ie) {
                Logger.getLogger("s4").warn("PEContainer is interrupted", ie);
                return;
            } catch (Exception e) {
                Logger.getLogger("s4")
                      .error("Exception choosing processing element to run", e);
            }
        }
    }

<<<<<<< HEAD
    private void handleCheckpointingOrRecovery(EventWrapper eventWrapper) {
        CheckpointingEvent checkpointingEvent = null;
        try {
            checkpointingEvent = (CheckpointingEvent) eventWrapper.getEvent();
        } catch (ClassCastException e) {
            logger.error("Checkpointing stream ["
                    + eventWrapper.getStreamName()
                    + "] can only handle checkpointing events. Received event is not a checkpointing event; it will be ignored.");
            return;
        }
        // 1. event is targeted towards PE prototype whose name is given by the
        // name of the stream
        // 2. PE id is given by the event
        for (int i = 0; i < prototypeWrappers.size(); i++) {
            if (checkpointingEvent.getSafeKeeperId().getPrototypeId()
                    .equals(prototypeWrappers.get(i).getId())) {
                
                // check that PE is subscribed to checkpointing stream
                List<EventAdvice> advices = adviceLists.get(i);
                for (EventAdvice eventAdvice : advices) {
                    if (eventAdvice.getEventName().equals(eventWrapper.getStreamName())){
                        invokePE(
                                prototypeWrappers.get(i).getPE(
                                        checkpointingEvent.getSafeKeeperId().getKey()),
                                        eventWrapper, null);
                        break;
                    }
                }
            }
        }
        

    }

    private void invokePE(ProcessingElement pe, EventWrapper eventWrapper,
=======
    private void invokePE(AbstractPE pe, EventWrapper eventWrapper,
>>>>>>> 7aaba958
                          CompoundKeyInfo compoundKeyInfo) {
        try {
            long startTime = System.currentTimeMillis();
            pe.execute(eventWrapper.getStreamName(),
                       compoundKeyInfo,
                       eventWrapper.getEvent());
            long endTime = System.currentTimeMillis();
            if (monitor != null) {
                monitor.increment(pecontainer_ev_process_ct.toString(),
                                  1,
                                  S4_CORE_METRICS.toString());
                monitor.increment(pecontainer_ev_process_ct.toString(),
                                  1,
                                  S4_APP_METRICS.toString(),
                                  "at",
                                  pe.getId());
                monitor.increment(pecontainer_exec_elapse_time.toString(),
                                  (int) (endTime - startTime),
                                  S4_APP_METRICS.toString(),
                                  "at",
                                  pe.getId());
            }
        } catch (Exception e) {
            if (monitor != null) {
                monitor.increment(pecontainer_ev_err_ct.toString(),
                                  1,
                                  S4_CORE_METRICS.toString());
                monitor.increment(pecontainer_ev_err_ct.toString(),
                                  1,
                                  S4_APP_METRICS.toString(),
                                  "at",
                                  pe.getId());
            }
            Logger.getLogger("s4")
                  .error("Exception running processing element", e);
        }

    }

    private void updateCount(String key) {
        Integer countObj = countByEventType.get(key);
        if (countObj == null) {
            countObj = 0;
        }
        countObj++;
        countByEventType.put(key, countObj);
    }

    class Watcher implements Runnable {
        public void run() {
            while (!Thread.interrupted()) {
                try {
                    int peCount = 0;
                    for (PrototypeWrapper pw : prototypeWrappers) {
                        peCount += pw.getPECount();
                        if (monitor != null) {
                            monitor.set(pecontainer_pe_ct.toString(),
                                        pw.getPECount(),
                                        S4_APP_METRICS.toString(),
                                        "at",
                                        pw.getId());
                        }
                    }

                    Logger.getLogger("s4").info("PE count " + peCount);
                    if (monitor != null) {
                        monitor.set(pecontainer_pe_ct.toString(),
                                    peCount,
                                    S4_CORE_METRICS.toString());
                        monitor.set(pecontainer_qsz_w.toString(),
                                    getQueueSize(),
                                    S4_CORE_METRICS.toString());
                    }

                    if (trackByKey) {
                        for (String key : countByEventType.keySet()) {
                            Integer countObj = countByEventType.get(key);
                            if (countObj != null) {
                                Logger.getLogger("s4").info("Count by " + key
                                        + ": " + countObj);
                            }
                        }
                    }
                } catch (Exception e) {
                    Logger.getLogger("s4")
                          .error("Exception running PEContainer watcher", e);
                } finally {
                    try {
                        Thread.sleep(10000);
                    } catch (InterruptedException ie) {
                        Thread.currentThread().interrupt();
                    }
                }
            }
        }
    }
}<|MERGE_RESOLUTION|>--- conflicted
+++ resolved
@@ -77,20 +77,14 @@
         this.trackByKey = trackByKey;
     }
 
-<<<<<<< HEAD
 	public void setSafeKeeper(SafeKeeper sk) {
 		this.safeKeeper = sk;
 	}
 
-    public void addProcessor(ProcessingElement processor) {
-        System.out.println("adding pe: " + processor);
-        PrototypeWrapper pw = new PrototypeWrapper(processor, s4Clock);
-        pw.setSafeKeeper(safeKeeper);
-=======
     public void addProcessor(AbstractPE processor) {
         System.out.println("adding pe: " + processor);
         PrototypeWrapper pw = new PrototypeWrapper(processor, clock);
->>>>>>> 7aaba958
+        pw.setSafeKeeper(safeKeeper);
         prototypeWrappers.add(pw);
         adviceLists.add(pw.advise());
     }
@@ -307,7 +301,6 @@
         }
     }
 
-<<<<<<< HEAD
     private void handleCheckpointingOrRecovery(EventWrapper eventWrapper) {
         CheckpointingEvent checkpointingEvent = null;
         try {
@@ -342,10 +335,7 @@
 
     }
 
-    private void invokePE(ProcessingElement pe, EventWrapper eventWrapper,
-=======
     private void invokePE(AbstractPE pe, EventWrapper eventWrapper,
->>>>>>> 7aaba958
                           CompoundKeyInfo compoundKeyInfo) {
         try {
             long startTime = System.currentTimeMillis();
