--- conflicted
+++ resolved
@@ -72,7 +72,6 @@
         }
     }
 
-<<<<<<< HEAD
     public static enum PeriodicInvokerType {
         OUTPUT, CHECKPOINTING;
 
@@ -85,7 +84,7 @@
         }
     }
 
-    transient private Clock s4Clock;
+    transient private Clock clock;
     // FIXME replaces monitor wait on AbstractPE, for triggering possible extra
     // thread when checkpointing activated
     transient private CountDownLatch s4ClockSetSignal = new CountDownLatch(1);
@@ -104,27 +103,9 @@
     transient private int outputsBeforePause = -1;
     transient private long pauseTimeInMillis;
     transient private boolean logPauses = false;
+    private String id;
     transient private String initMethod = null;
     transient protected SchemaContainer schemaContainer = new SchemaContainer();
-=======
-    private Clock clock;
-    private int outputFrequency = 1;
-    private FrequencyType outputFrequencyType = FrequencyType.EVENTCOUNT;
-    private int outputFrequencyOffset = 0;
-    private int eventCount = 0;
-    private int ttl = -1;
-    private Persister lookupTable;
-    private List<EventAdvice> eventAdviceList = new ArrayList<EventAdvice>();
-    private List<Object> keyValue;
-    private List<Object> keyRecord;
-    private String keyValueString;
-    private String streamName;
-    private boolean saveKeyRecord = false;
-    private int outputsBeforePause = -1;
-    private long pauseTimeInMillis;
-    private boolean logPauses = false;
-    private String id;
->>>>>>> 7aaba958
     
     transient private boolean recoveryAttempted = false;
     // true if state may have changed
@@ -169,29 +150,6 @@
         this.logPauses = logPauses;
     }
 
-<<<<<<< HEAD
-    public void setS4Clock(Clock s4Clock) {
-        this.s4Clock = s4Clock;
-        if (this.s4Clock != null) {
-            this.s4ClockSetSignal.countDown();
-        }
-    }
-
-    /**
-     * The name of a method to be used as an initializer. The method will be
-     * called after the object is cloned from the prototype PE.
-     */
-    public void setInitMethod(String initMethod) {
-        this.initMethod = initMethod;
-    }
-
-    public String getInitMethod() {
-        return this.initMethod;
-    }
-
-    public Clock getS4Clock() {
-        return s4Clock;
-=======
     public String getId() {
         return id;
     }
@@ -218,7 +176,6 @@
         
     public Clock getClock() {
         return clock;
->>>>>>> 7aaba958
     }
 
     public AbstractPE() {
@@ -585,7 +542,6 @@
      **/
     abstract public void output();
 
-<<<<<<< HEAD
     protected void checkpoint() {
         
         byte[] serializedState = serializeState();
@@ -668,12 +624,6 @@
                     if (!Modifier.isPublic(field.getModifiers())) {
                         field.setAccessible(true);
                     }
-=======
-    class OutputInvoker implements Runnable {
-        public void run() {
-            synchronized (AbstractPE.this) {
-                while (clock == null) {
->>>>>>> 7aaba958
                     try {
                         // TODO use reflectasm
                         field.set(this, field.get(oldState));
@@ -734,7 +684,7 @@
         }
 
         public void run() {
-            if (s4Clock == null) {
+            if (clock == null) {
                 try {
                     s4ClockSetSignal.await();
                 } catch (InterruptedException e) {
@@ -757,14 +707,8 @@
                 long currentBoundary = (currentTime / frequencyInMillis)
                         * frequencyInMillis;
                 long nextBoundary = currentBoundary + frequencyInMillis;
-<<<<<<< HEAD
-                currentTime = s4Clock.waitForTime(nextBoundary
-                        + (getFrequencyOffset() * 1000));
-
-=======
                 currentTime = clock.waitForTime(nextBoundary
                         + (outputFrequencyOffset * 1000));
->>>>>>> 7aaba958
                 if (lookupTable != null) {
                     Set peKeys = lookupTable.keySet();
                     for (Iterator it = peKeys.iterator(); it.hasNext();) {
