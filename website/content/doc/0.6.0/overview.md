---
title: S4 0.6.0 overview
---



# What is S4?

S4 is a general-purpose,near real-time, distributed, decentralized, scalable, event-driven, modular platform that allows programmers to easily implement applications for processing continuous unbounded streams of data.


S4 0.5 focused on providing a functional complete refactoring.

S4 0.6 builds on this basis and brings plenty of exciting features, in particular:

<<<<<<< HEAD
* **performance improvements**: stream throughput improved by 1000 % (~200k messages / s / stream)
=======
* **performance improvements**: stream throughput improved by 1000 % (200k+ messages / s / stream)
>>>>>>> bad1e51c
* improved [configurability](S4:Configuration - 0.6.0], for both the S4 platform and deployed applications
* **elasticity** and fine partition tuning, through an integration with Apache Helix


# What are the cool features?

**Flexible deployment**:

* Application packages are standard jar files (suffixed `.s4r`)
* By default keys are homogeneously sparsed over the cluster: helps balance the load, especially for fine grained partitioning
* S4 also provides fine control over the partitioning (with Apache Helix)
<<<<<<< HEAD
* Features automatic rebalancing
=======
* Semi-automatic Rebalancing
>>>>>>> bad1e51c

**Modular design**:

* both the platform and the applications are built by dependency injection, and configured through independent modules.
* makes it **easy to customize** the system according to specific requirements
* pluggable event serving policies: **load shedding, throttling, blocking**

**Dynamic and loose coupling of S4 applications**:

* through a pub-sub mechanism
* makes it easy to:
	* assemble subsystems into larger systems
	* reuse applications
	* separate pre-processing
	* provision, control and update subsystems independently


**[Fault tolerant](fault_tolerance)**


* **Fail-over** mechanism for high availability
* **Checkpointing and recovery** mechanism for minimizing state loss

**Pure Java**: statically typed, easy to understand, to refactor, and to extend




# How does it work?

## Some definitions

**Platform**

* S4 provides a runtime distributed platform that handles communication, scheduling and distribution across containers.
* Distributed containers are called **S4 nodes**
* S4 nodes are deployed on **S4 clusters**
* S4 clusters define named ensembles of S4 nodes
	* by default, the size of the cluster is fixed
	* the size of an S4 cluster corresponds to the number of logical **partitions** (sometimes referred to as **tasks**)
	* an ongoing integration with [Apache Helix](http://helix.apache.org) removes these limitations and allows a variable number of nodes and a rebalancing of partitions

**Applications**

<<<<<<< HEAD

* Users develop applications and deploy them on S4 clusters
* Applications are built from:
	* **Processing elements** (PEs)
	* **Streams** that interconnect PEs
* PEs communicate asynchronously by sending **events** on streams.
* Events are dispatched to nodes according to their key
=======
* Users develop applications and deploy them on S4 clusters
* Applications are built as a graph of:
	* **Processing elements** (PEs)
	* **Streams** that interconnect PEs
* PEs communicate asynchronously by sending **events** on streams.
* Events are dispatched to nodes according to their **key**
>>>>>>> bad1e51c

**External streams** are a special kind of stream that:

* send events outside of the application
* receive events from external sources
* can interconnect and assemble applications into larger systems.

**Adapters** are S4 applications that can convert external streams into streams of S4 events. Since adapters are also S4 applications, they can be scaled easily.



## A hierarchical perspective on S4

The following diagram sums-up the key concepts in a hierarchical fashion:

![image](/images/doc/0.6.0/S4_hierarchical_archi.png)

# Where can I find more information?

See the [resources](resources) page.<|MERGE_RESOLUTION|>--- conflicted
+++ resolved
@@ -13,13 +13,8 @@
 
 S4 0.6 builds on this basis and brings plenty of exciting features, in particular:
 
-<<<<<<< HEAD
-* **performance improvements**: stream throughput improved by 1000 % (~200k messages / s / stream)
-=======
-* **performance improvements**: stream throughput improved by 1000 % (200k+ messages / s / stream)
->>>>>>> bad1e51c
-* improved [configurability](S4:Configuration - 0.6.0], for both the S4 platform and deployed applications
-* **elasticity** and fine partition tuning, through an integration with Apache Helix
+* **major performance improvements**: stream throughput improved by 1000 % (200k+ messages / s / stream)
+* major [configurability](../configuration) and usability improvements, for both the S4 platform and deployed applications
 
 
 # What are the cool features?
@@ -27,13 +22,8 @@
 **Flexible deployment**:
 
 * Application packages are standard jar files (suffixed `.s4r`)
+* Platform modules for customizing the platform are standard jar files
 * By default keys are homogeneously sparsed over the cluster: helps balance the load, especially for fine grained partitioning
-* S4 also provides fine control over the partitioning (with Apache Helix)
-<<<<<<< HEAD
-* Features automatic rebalancing
-=======
-* Semi-automatic Rebalancing
->>>>>>> bad1e51c
 
 **Modular design**:
 
@@ -51,7 +41,7 @@
 	* provision, control and update subsystems independently
 
 
-**[Fault tolerant](fault_tolerance)**
+**[Fault tolerant](../fault_tolerance)**
 
 
 * **Fail-over** mechanism for high availability
@@ -74,26 +64,17 @@
 * S4 clusters define named ensembles of S4 nodes
 	* by default, the size of the cluster is fixed
 	* the size of an S4 cluster corresponds to the number of logical **partitions** (sometimes referred to as **tasks**)
-	* an ongoing integration with [Apache Helix](http://helix.apache.org) removes these limitations and allows a variable number of nodes and a rebalancing of partitions
+	
+> an ongoing integration with [Apache Helix](http://helix.apache.org) will these limitations and allows a variable number of nodes and a rebalancing of partitions
 
 **Applications**
 
-<<<<<<< HEAD
-
-* Users develop applications and deploy them on S4 clusters
-* Applications are built from:
-	* **Processing elements** (PEs)
-	* **Streams** that interconnect PEs
-* PEs communicate asynchronously by sending **events** on streams.
-* Events are dispatched to nodes according to their key
-=======
 * Users develop applications and deploy them on S4 clusters
 * Applications are built as a graph of:
 	* **Processing elements** (PEs)
 	* **Streams** that interconnect PEs
 * PEs communicate asynchronously by sending **events** on streams.
 * Events are dispatched to nodes according to their **key**
->>>>>>> bad1e51c
 
 **External streams** are a special kind of stream that:
 
@@ -110,7 +91,3 @@
 The following diagram sums-up the key concepts in a hierarchical fashion:
 
 ![image](/images/doc/0.6.0/S4_hierarchical_archi.png)
-
-# Where can I find more information?
-
-See the [resources](resources) page.