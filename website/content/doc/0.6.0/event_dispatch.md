--- conflicted
+++ resolved
@@ -20,8 +20,6 @@
 ~~~
 
 #!java
-<<<<<<< HEAD
-
 Stream<TopicEvent> topicSeenStream = createStream("TopicSeen", new KeyFinder<TopicEvent>() {
 	    @Override
 	    public List<String> get(final TopicEvent arg0) {
@@ -29,16 +27,6 @@
 	    }
 	}, topicCountAndReportPE);
 
-=======
-
-Stream<TopicEvent> topicSeenStream = createStream("TopicSeen", new KeyFinder<TopicEvent>() {
-	    @Override
-	    public List<String> get(final TopicEvent arg0) {
-	        return ImmutableList.of(arg0.getTopic());
-	    }
-	}, topicCountAndReportPE);
-
->>>>>>> bad1e51c
 ~~~
 
 When an event is sent to the "TopicSeen" stream, its key will be identified through the KeyFinder implementation, hashed and dispatched to the matching partition.
@@ -110,17 +98,10 @@
 An executor is an object that executes tasks. It usually keeps a bounded queue of task items and schedules their execution through a pool of threads.
 
 When processing queues are full, executors may adopt various possible behaviours, in particular, in S4:
-<<<<<<< HEAD
-	* **blocking**: the current thread simply waits until the queue is not full
-	* **shedding**: the current event is dropped
-
-**Throttling**, i.e. placing an upper bound on the maximum processing rate, is a convenient way to avoid sending too many messages too fast.
-=======
 
 * **blocking**: the current thread simply waits until the queue is not full
 * **shedding**: the current event is dropped
 * **throttling**, i.e. placing an upper bound on the processing rate, is a convenient way to avoid sending too many messages too fast.
->>>>>>> bad1e51c
 
 S4 provides various default implementations of these behaviours and you can also define your own custom executors as appropriate.
 
@@ -136,11 +117,7 @@
 1. the message is passed to a deserializer executor
 	* this executor is loaded with the application, and therefore has access to application classes, so that application specific messages can be deserialized
 	* by default it uses 1 thread and **blocks** if the processing queue is full
-<<<<<<< HEAD
-1. the event (deserialized message) is dispatched to a stream executor 
-=======
 1. the event (the deserialized message) is dispatched to a stream executor 
->>>>>>> bad1e51c
 	* the stream executor is selected according to the stream information contained in the event
 	* by default it **blocks** if the processing queue is full
 1. the event is processed in the PE instance that matches the key of the event
