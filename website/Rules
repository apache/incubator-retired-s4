#!/usr/bin/env ruby

# A few helpful tips about the Rules file:
#
# * The order of rules is important: for each item, only the first matching
#   rule is applied.
#
# * Item identifiers start and end with a slash (e.g. “/about/” for the file
#   “content/about.html”). To select all children, grandchildren, … of an
#   item, use the pattern “/about/*/”; “/about/*” will also select the parent,
#   because “*” matches zero or more characters.

require 'compass'

Compass.add_project_configuration 'compass/config.rb' # when using Compass 0.10

compile '/style/*/' do
  filter :sass, Compass.sass_engine_options.merge(:syntax => :scss)
end

compile '/images/*/' do
  # do nothing
end

<<<<<<< HEAD
compile '/doc/*' do
  if item.binary?
  # don’t filter binary items
  else
    filter :kramdown
	filter :colorize_syntax,
       :default_colorizer => :pygmentize,
       :pygmentize => { :linenos => 'inline', :options => { :startinline => 'True' } }
    layout 'default'
  end
end

=======
>>>>>>> bad1e51c
compile '*' do
  if item[:extension] == "haml"
    filter :haml
    layout 'default'
  end
  if item[:extension] == "md"
    filter :kramdown
	filter :colorize_syntax,
       :default_colorizer => :pygmentize,
       :pygmentize => { :linenos => 'inline', :options => { :startinline => 'True' } }
    layout 'default'
  end
  filter :relativize_paths, :type => :html
end

route '/style/partials/*/' do
  # don't output partials, so return nil
  nil
end

route '/style/*/' do
  # don't generate a directory like we do for HTML files
  item.identifier.chop + '.css'
end

route '/images/*/' do
  # don't generate a directory like we do for HTML files
  item.identifier.chop + '.' + item[:extension]
end

route '*' do
  item.identifier + 'index.html'
end

layout '*', :haml<|MERGE_RESOLUTION|>--- conflicted
+++ resolved
@@ -22,21 +22,6 @@
   # do nothing
 end
 
-<<<<<<< HEAD
-compile '/doc/*' do
-  if item.binary?
-  # don’t filter binary items
-  else
-    filter :kramdown
-	filter :colorize_syntax,
-       :default_colorizer => :pygmentize,
-       :pygmentize => { :linenos => 'inline', :options => { :startinline => 'True' } }
-    layout 'default'
-  end
-end
-
-=======
->>>>>>> bad1e51c
 compile '*' do
   if item[:extension] == "haml"
     filter :haml
