--- conflicted
+++ resolved
@@ -18,17 +18,14 @@
 *~
 
 # Misc hidden files
-<<<<<<< HEAD
 .DS_Store
 
 # class files
 *.class 
-=======
 .DS_Store 
 
 # create an empty .gitignore file when you want to track an empty
 # directory but want to ignore its content. Example: to keep the 
 # "logs" dir do: "touch logs/.gitignore"
 #
-!.gitignore
->>>>>>> 7aaba958
+!.gitignore