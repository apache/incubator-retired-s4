--- conflicted
+++ resolved
@@ -1,6 +1,5 @@
-<<<<<<< HEAD
 #!/bin/bash
-=======
+
 osx=false
 case "`uname`" in
 Darwin*) osx=true;;
@@ -11,8 +10,6 @@
 else
     READLINK="readlink"
 fi
-
->>>>>>> e9293f79
 
 #---------------------------------------------
 # USAGE and read arguments
