<<<<<<< HEAD
#/bin/bash
=======

osx=false
case "`uname`" in
Darwin*) osx=true;;
esac

if $osx; then
    READLINK="stat"    
else
    READLINK="readlink"
fi
>>>>>>> e9293f79

#---------------------------------------------
# USAGE and read arguments
#---------------------------------------------

if [ "$1" == "-h" ]; then
  echo "Usage: $0" >&2
  echo "  -c s4 core home" >&2
  echo "  -a sender cluster name" >&2
  echo "  -g listener cluster name (same as -a if not specified)" >&2
  echo "  -z cluster manager address (hostname:port)" >&2
  echo "  -u path to user defined data adapter classes" >&2
  echo "  -x redbutton mode (explicit cluster management)" >&2
  echo "  -d legacy data adapter conf file" >&2
  echo "  -h help" >&2
  exit 1
fi

BASE_DIR=`dirname $($READLINK -f $0)`
CORE_HOME=`$READLINK -f ${BASE_DIR}/../s4_core`
APPS_HOME=`$READLINK -f ${BASE_DIR}/../s4_apps`
CP_SEP=":"
REDBUTTON_MODE="false"

while getopts ":c:z:a:l:u:d:x" opt;
do  case "$opt" in
    c) CORE_HOME=$OPTARG;;
    a) APPS_HOME=$OPTARG;;
    z) CLUSTER_MANAGER=$OPTARG;;
    a) SENDER_CLUSTER_NAME=$OPTARG;;
    g) LISTENER_CLUSTER_NAME=$OPTARG;;
    l) LOCK_DIR=$OPTARG;;
    u) USER_CLASS_PATH=$OPTARG;;
    d) DATA_ADAPTER_CONF=$OPTARG;;
    x) REDBUTTON_MODE="true";;
    \?)
      echo "Invalid option: -$OPTARG" >&2
      exit 1
      ;;
     :)
      echo "Option -$OPTARG requires an argument." >&2
      exit 1
      ;;
    esac
done
shift $(($OPTIND-1))

CONF_TYPE=$1
if [ "x$CONF_TYPE" == "x" ] ; then
    CONF_TYPE="redbutton"
fi

CONF_FILE=${CORE_HOME}"/conf/"${CONF_TYPE}"/adapter_conf.xml"
CONF_LOC=`dirname $CONF_FILE`
LOG_LOC="${CORE_HOME}/logs"

if [ "x$CLUSTER_MANAGER" == "x" ] ; then
    CLUSTER_MANAGER="localhost:2181"
fi

if [ "x$SENDER_CLUSTER_NAME" == "x" ] ; then
    SENDER_CLUSTER_NAME="s4"
fi

if [ "x$LISTENER_CLUSTER_NAME" == "x" ] ; then
    LISTENER_CLUSTER_NAME=$SENDER_CLUSTER_NAME
fi

if [ "x$LOCK_DIR" == "x" ] ; then
    LOCK_DIR="${CORE_HOME}/lock"
fi

if [ "x$DATA_ADAPTER_CONF" == "x" ] ; then
    echo "No data adapter configuration specified"
    exit 1
fi

echo "Cluster manager ${CLUSTER_MANAGER}"
echo "Sender cluster name ${SENDER_CLUSTER_NAME}"
echo "Listener cluster name ${LISTENER_CLUSTER_NAME}"

JAVA_LOC=""
if [ "x$JAVA_HOME" != "x" ] ; then
  JAVA_LOC=${JAVA_HOME}"/bin/"
fi

JAVA_OPTS=""
if [ "x$LOCK_DIR" != "x" ] ; then
  JAVA_OPTS="$JAVA_OPTS -Dlock_dir=$LOCK_DIR "
fi

JAVA_OPTS="$JAVA_OPTS -Dlog_loc=${LOG_LOC} "

echo "java location is ${JAVA_LOC}"
echo -n "JAVA VERSION="
echo `${JAVA_LOC}java -version`
#---------------------------------------------
#ADDING CORE JARS TO CLASSPATH
#---------------------------------------------

CLASSPATH=`find $CORE_HOME -name "*.jar" | awk '{p=$0"'$CP_SEP'"p;} END {print p}'`
CLASSPATH=$CLASSPATH$CP_SEP`find $APPS_HOME -name "*.jar" | awk '{p=$0"'$CP_SEP'"p;} END {print p}'`
JAVA_OPTS="$JAVA_OPTS -Dzk_session_timeout=5000"

if [ $REDBUTTON_MODE == "true" ] ; then
    CLASSPATH=${CLASSPATH}${CP_SEP}${CONF_LOC}
    JAVA_OPTS="$JAVA_OPTS -Dcommlayer.mode=static"
fi

if [ "x$USER_CLASS_PATH" != "x" ] ; then
    CLASSPATH=${CLASSPATH}${CP_SEP}${USER_CLASS_PATH}
fi

MKTEMP_ARGS=""

if $osx ; then
    MKTEMP_ARGS="tmpXXXX" 
fi

TMP1=`mktemp -d $MKTEMP_ARGS`
echo "Temp is $TMP1"
echo "appName=${SENDER_CLUSTER_NAME}" > $TMP1/adapter.properties
echo "listenerAppName=${LISTENER_CLUSTER_NAME}" >> $TMP1/adapter.properties
cat $TMP1/adapter.properties

CLASSPATH=${CLASSPATH}${CP_SEP}${TMP1}

CMD="${JAVA_LOC}java $JAVA_OPTS -Dlog4j.configuration=file:${CONF_LOC}/log4j.xml -classpath $CLASSPATH io.s4.adapter.Adapter -t ${CONF_TYPE} -c ${CORE_HOME} -d ${DATA_ADAPTER_CONF}"
echo "Running ${CMD}"
$CMD<|MERGE_RESOLUTION|>--- conflicted
+++ resolved
@@ -1,6 +1,4 @@
-<<<<<<< HEAD
 #/bin/bash
-=======
 
 osx=false
 case "`uname`" in
@@ -12,7 +10,6 @@
 else
     READLINK="readlink"
 fi
->>>>>>> e9293f79
 
 #---------------------------------------------
 # USAGE and read arguments
